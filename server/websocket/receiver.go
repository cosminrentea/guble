package websocket

import (
	"github.com/smancke/guble/protocol"
	"github.com/smancke/guble/server"
	"github.com/smancke/guble/store"

	"errors"
	"fmt"
	log "github.com/Sirupsen/logrus"
	"math"
	"strconv"
	"strings"
)

var logger = log.WithFields(log.Fields{
	"app":    "guble",
	"module": "websocket",
	"env":    "TBD"})

var errUnreadMsgsAvailable = errors.New("unread messages available")

// Receiver is a helper class, for managing a combined pull push on a topic.
// It is used for implementation of the + (receive) command in the guble protocol.
type Receiver struct {
	cancelChannel       chan bool
	sendChannel         chan []byte
	applicationId       string
	router              server.Router
	messageStore        store.MessageStore
	path                protocol.Path
	doFetch             bool
	doSubscription      bool
	startId             int64
	maxCount            int
	lastSendId          uint64
	shouldStop          bool
	route               *server.Route
	enableNotifications bool
	userId              string
}

// NewReceiverFromCmd parses the info in the command
func NewReceiverFromCmd(
	applicationId string,
	cmd *protocol.Cmd,
	sendChannel chan []byte,
	router server.Router,
	userId string) (rec *Receiver, err error) {

	messageStore, err := router.MessageStore()
	if err != nil {
		return nil, err
	}

	rec = &Receiver{
		applicationId:       applicationId,
		sendChannel:         sendChannel,
		router:              router,
		messageStore:        messageStore,
		cancelChannel:       make(chan bool, 1),
		enableNotifications: true,
		userId:              userId,
	}
	if len(cmd.Arg) == 0 || cmd.Arg[0] != '/' {
		return nil, fmt.Errorf("command requires at least a path argument, but non given")
	}

	args := strings.SplitN(cmd.Arg, " ", 3)
	rec.path = protocol.Path(args[0])

	if len(args) > 1 {
		rec.doFetch = true
		rec.startId, err = strconv.ParseInt(args[1], 10, 64)
		if err != nil {
			return nil, fmt.Errorf("startid has to be empty or int, but was %q: %v", args[1], err)
		}
	}

	rec.doSubscription = true
	if len(args) > 2 {
		rec.doSubscription = false
		rec.maxCount, err = strconv.Atoi(args[2])
		if err != nil {
			return nil, fmt.Errorf("maxCount has to be empty or int, but was %q: %v", args[1], err)
		}
	}

	return rec, nil
}

// Start starts the receiver loop
func (rec *Receiver) Start() error {
	rec.shouldStop = false
	if rec.doFetch && !rec.doSubscription {
		go rec.fetchOnlyLoop()
	} else {
		go rec.subscriptionLoop()
	}
	return nil
}

func (rec *Receiver) subscriptionLoop() {
	for !rec.shouldStop {
		if rec.doFetch {

			if err := rec.fetch(); err != nil {

				logger.WithFields(log.Fields{
					"rec": rec,
					"err": err,
				}).Error("Error while fetching subscription")
				rec.sendError(protocol.ERROR_INTERNAL_SERVER, err.Error())
				return
			}

			if err := rec.messageStore.DoInTx(rec.path.Partition(), rec.subscribeIfNoUnreadMessagesAvailable); err != nil {
				if err == errUnreadMsgsAvailable {
					//fmt.Printf(" errUnreadMsgsAvailable lastSendId=%v\n", rec.lastSendId)
					rec.startId = int64(rec.lastSendId + 1)
					continue // fetch again
				} else {

					logger.WithFields(log.Fields{
						"rec": rec.startId,
						"err": err,
					}).Error("Error while subscribeIfNoUnreadMessagesAvailable")

					rec.sendError(protocol.ERROR_INTERNAL_SERVER, err.Error())
					return
				}
			}
		}

		if !rec.doFetch {
			rec.subscribe()
		}
		rec.receiveFromSubscription()

		if !rec.shouldStop {
			//fmt.Printf(" router closed .. on msg: %v\n", rec.lastSendId)
			// the router kicked us out, because we are too slow for realtime listening,
			// so we setup parameters for fetching and closing the gap. Than we can subscribe again.
			rec.startId = int64(rec.lastSendId + 1)
			rec.doFetch = true
		}
	}
}

func (rec *Receiver) subscribeIfNoUnreadMessagesAvailable(maxMessageId uint64) error {
	if maxMessageId > rec.lastSendId {
		return errUnreadMsgsAvailable
	}
	rec.subscribe()
	return nil
}

func (rec *Receiver) subscribe() {
	rec.route = server.NewRoute(string(rec.path), rec.applicationId, rec.userId, 3)
	_, err := rec.router.Subscribe(rec.route)
	if err != nil {
		rec.sendError(protocol.ERROR_SUBSCRIBED_TO, string(rec.path), err.Error())
	} else {
		rec.sendOK(protocol.SUCCESS_SUBSCRIBED_TO, string(rec.path))
	}
}

func (rec *Receiver) receiveFromSubscription() {
	for {
		select {
<<<<<<< HEAD
		case m, ok := <-rec.route.MessagesChannel():
=======
		case msgAndRoute, ok := <-rec.route.MessagesC():
>>>>>>> d1e5e3df
			if !ok {

				logger.WithFields(log.Fields{
					"applicationId": rec.applicationId,
				}).Debug("Router closed the channel returning from subscription for")
				return
			}

			logger.WithFields(log.Fields{
				"applicationId":   rec.applicationId,
				"messageMetadata": m.Metadata(),
			}).Debug("Delivering message")

			if m.ID > rec.lastSendId {
				rec.lastSendId = m.ID
				rec.sendChannel <- m.Bytes()
			} else {
				logger.WithFields(log.Fields{
					"msgId": m.ID,
				}).Debug("Message already sent to client. Dropping message.")
			}
		case <-rec.cancelChannel:
			rec.shouldStop = true
			rec.router.Unsubscribe(rec.route)
			rec.route = nil
			rec.sendOK(protocol.SUCCESS_CANCELED, string(rec.path))
			return
		}
	}
}

func (rec *Receiver) fetchOnlyLoop() {
	err := rec.fetch()
	if err != nil {

		logger.WithFields(log.Fields{
			"rec": rec,
			"err": err,
		}).Error("Error while fetching")
		rec.sendError(protocol.ERROR_INTERNAL_SERVER, err.Error())
	}
}

func (rec *Receiver) fetch() error {
	fetch := store.FetchRequest{
		Partition: rec.path.Partition(),
		MessageC:  make(chan store.MessageAndID, 3),
		ErrorC:    make(chan error),
		StartC:    make(chan int),
		Prefix:    []byte(rec.path),
		Count:     rec.maxCount,
	}

	if rec.startId >= 0 {
		fetch.Direction = 1
		fetch.StartID = uint64(rec.startId)
		if rec.maxCount == 0 {
			fetch.Count = math.MaxInt32
		}
	} else {
		fetch.Direction = 1
		if maxId, err := rec.messageStore.MaxMessageId(rec.path.Partition()); err != nil {
			return err
		} else {
			fetch.StartID = maxId + 1 + uint64(rec.startId)
		}
		if rec.maxCount == 0 {
			fetch.Count = -1 * int(rec.startId)
		}
	}

	rec.messageStore.Fetch(fetch)

	for {
		select {
		case numberOfResults := <-fetch.StartC:
			rec.sendOK(protocol.SUCCESS_FETCH_START, fmt.Sprintf("%v %v", rec.path, numberOfResults))
		case msgAndId, open := <-fetch.MessageC:
			if !open {
				rec.sendOK(protocol.SUCCESS_FETCH_END, string(rec.path))
				return nil
			}
			logger.WithFields(log.Fields{
				"msgId": msgAndId.ID,
				"msg":   string(msgAndId.Message),
			}).Debug("Reply sent")

			rec.lastSendId = msgAndId.ID
			rec.sendChannel <- msgAndId.Message
		case err := <-fetch.ErrorC:
			return err
		case <-rec.cancelChannel:
			rec.shouldStop = true
			rec.sendOK(protocol.SUCCESS_CANCELED, string(rec.path))
			// TODO implement cancellation in message store
			return nil
		}
	}
}

// Stop stops/cancels the receiver
func (rec *Receiver) Stop() error {
	rec.cancelChannel <- true
	return nil
}

func (rec *Receiver) sendError(name string, argPattern string, params ...interface{}) {
	n := &protocol.NotificationMessage{
		Name:    name,
		Arg:     fmt.Sprintf(argPattern, params...),
		IsError: true,
	}
	rec.sendChannel <- n.Bytes()
}

func (rec *Receiver) sendOK(name string, argPattern string, params ...interface{}) {
	if rec.enableNotifications {
		n := &protocol.NotificationMessage{
			Name:    name,
			Arg:     fmt.Sprintf(argPattern, params...),
			IsError: false,
		}
		rec.sendChannel <- n.Bytes()
	}
}<|MERGE_RESOLUTION|>--- conflicted
+++ resolved
@@ -7,10 +7,11 @@
 
 	"errors"
 	"fmt"
-	log "github.com/Sirupsen/logrus"
 	"math"
 	"strconv"
 	"strings"
+
+	log "github.com/Sirupsen/logrus"
 )
 
 var logger = log.WithFields(log.Fields{
@@ -168,11 +169,7 @@
 func (rec *Receiver) receiveFromSubscription() {
 	for {
 		select {
-<<<<<<< HEAD
 		case m, ok := <-rec.route.MessagesChannel():
-=======
-		case msgAndRoute, ok := <-rec.route.MessagesC():
->>>>>>> d1e5e3df
 			if !ok {
 
 				logger.WithFields(log.Fields{
