--- conflicted
+++ resolved
@@ -218,10 +218,7 @@
 		if err != nil {
 			return err
 		}
-<<<<<<< HEAD
-=======
-
->>>>>>> 4a3bda6b
+
 		fetch.StartID = maxId + 1 + uint64(rec.startId)
 		if rec.maxCount == 0 {
 			fetch.Count = -1 * int(rec.startId)
