--- conflicted
+++ resolved
@@ -81,44 +81,7 @@
 
 	wsconn.EXPECT().Send(aTestMessage.Encode())
 
-<<<<<<< HEAD
-	handler := runNewWebSocket(wsconn, routerMock, messageStore, nil)
-
-	handler.sendChannel <- aTestMessage.Encode()
-	time.Sleep(time.Millisecond * 2)
-}
-
-func Test_AnIncomingMessageIsNotAllowed(t *testing.T) {
-	ctrl, finish := testutil.NewMockCtrl(t)
-	defer finish()
-
-	wsconn, routerMock, _ := createDefaultMocks([]string{})
-
-	tam := NewMockAccessManager(ctrl)
-	tam.EXPECT().IsAllowed(auth.READ, "testuser", protocol.Path("/foo")).Return(false)
-	handler := NewWebSocket(
-		testWSHandler(routerMock, tam),
-		wsconn,
-		"testuser",
-	)
-	go func() {
-		handler.Start()
-	}()
-	time.Sleep(time.Millisecond * 2)
-
-	handler.sendChannel <- aTestMessage.Encode()
-	time.Sleep(time.Millisecond * 2)
-	//nothing shall have been sent
-
-	//now allow
-	tam.EXPECT().IsAllowed(auth.READ, "testuser", protocol.Path("/foo")).Return(true)
-
-	wsconn.EXPECT().Send(aTestMessage.Encode())
-
-	time.Sleep(time.Millisecond * 2)
-=======
 	handler := runNewWebSocket(wsconn, routerMock, messageStore)
->>>>>>> 8b0fccbe
 
 	handler.sendChannel <- aTestMessage.Encode()
 	time.Sleep(time.Millisecond * 2)
