--- conflicted
+++ resolved
@@ -10,18 +10,18 @@
 	"github.com/smancke/guble/server/kvstore"
 	"github.com/smancke/guble/server/metrics"
 	"github.com/smancke/guble/server/router"
+
+	"errors"
+	"fmt"
 	"net/http"
 	"strconv"
 	"strings"
 	"sync"
 	"time"
-<<<<<<< HEAD
-=======
 
 	"encoding/json"
 	"github.com/smancke/guble/server/metrics"
 	"sort"
->>>>>>> 023f6b53
 )
 
 const (
