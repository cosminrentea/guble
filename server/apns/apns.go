--- conflicted
+++ resolved
@@ -66,18 +66,10 @@
 		messageID := request.Message().ID
 		subscriber := request.Subscriber()
 		subscriber.SetLastID(messageID)
-<<<<<<< HEAD
-
-		if err := c.Manager().Update(subscriber); err != nil {
-			return err
-		}
-
-=======
 		if err := c.Manager().Update(subscriber); err != nil {
 			logger.WithField("error", err.Error()).Error("Manager could not update subscription")
 			return err
 		}
->>>>>>> ddac263a
 		if r.Sent() {
 			logger.WithField("id", r.ApnsID).Debug("APNS notification was successfully sent")
 			return nil
