--- conflicted
+++ resolved
@@ -4,27 +4,18 @@
 	"crypto/tls"
 	"encoding/json"
 	"errors"
-<<<<<<< HEAD
+	"fmt"
 	"net/http"
-	"os"
+	"sort"
+	"strconv"
+	"strings"
 	"sync"
 
-=======
-	"fmt"
->>>>>>> bddd2ab1
 	log "github.com/Sirupsen/logrus"
 	"github.com/sideshow/apns2"
 	"github.com/sideshow/apns2/certificate"
 	"github.com/smancke/guble/server/kvstore"
 	"github.com/smancke/guble/server/router"
-<<<<<<< HEAD
-=======
-	"net/http"
-	"sort"
-	"strconv"
-	"strings"
-	"sync"
->>>>>>> bddd2ab1
 )
 
 const (
