--- conflicted
+++ resolved
@@ -2,6 +2,7 @@
 
 import (
 	"fmt"
+
 	log "github.com/Sirupsen/logrus"
 	"github.com/sideshow/apns2"
 	"github.com/smancke/guble/server/connector"
@@ -44,25 +45,13 @@
 		Prefix:     prefix,
 		URLPattern: fmt.Sprintf("/{device_token}/{user_id}/{%s:.*}", connector.TopicParam),
 	}
-<<<<<<< HEAD
-
-	newConn := &conn{
-		subs: make(map[string]*sub),
-	}
-=======
->>>>>>> 1e5d32dd
 	baseConn, err := connector.NewConnector(router, sender, connectorConfig)
 	if err != nil {
 		log.WithError(err).Error("Base connector error")
 		return nil, err
 	}
-<<<<<<< HEAD
-	newConn.Conn = baseConn
+	newConn := &conn{baseConn}
 	newConn.SetResponseHandler(newConn)
-=======
-	newConn := &conn{Conn: baseConn}
-	newConn.Queue.SetResponseHandler(newConn)
->>>>>>> 1e5d32dd
 	return newConn, nil
 }
 
