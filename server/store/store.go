--- conflicted
+++ resolved
@@ -46,15 +46,13 @@
 	// MaxMessageID return the last message ID stored in this partition
 	MaxMessageID() uint64
 
-<<<<<<< HEAD
+	Count() uint64
+
 	Store(uint64, []byte) error
 
 	Fetch(req *FetchRequest)
 
 	DoInTx(func(uint64) error) error
-=======
-	Count() uint64
->>>>>>> a4e06357
 }
 
 // FetchRequest is used for fetching messages in a MessageStore.
