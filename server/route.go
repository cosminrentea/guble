package server

import (
	"errors"
	"fmt"
	"runtime"
	"sync"
	"time"

	"github.com/smancke/guble/protocol"

	log "github.com/Sirupsen/logrus"
)

const (
	defaultQueueCap = 50
)

var (
	errEmptyQueue = errors.New("Empty queue")
	errTimeout    = errors.New("Channel sending timeout")
)

// Route represents a topic for subscription that has a channel to receive messages.
type Route struct {
	messagesC chan *MessageForRoute
	// queue that will store the messages in correct order
	//
	// The queue can have a settable size and if it reaches the capacity the
	// route is closed
	queue     *queue
	queueSize int

	// Timeout to define how long to wait for the message to be read on the channel
	// if timeout is reached the route is closed
	timeout time.Duration
	closeC  chan struct{}

	// Indicates if the consumer go routine is running
	consuming bool
	invalid   bool
	mu        sync.RWMutex

	Path          protocol.Path
	UserID        string // UserID that subscribed or pushes messages to the router
	ApplicationID string
	logger        *log.Entry
}

// NewRoute creates a new route pointer
<<<<<<< HEAD
// 	- `size` is the channel buffer size
func NewRoute(path, applicationID, userID string, size int) *Route {
	return &Route{
		Path:          protocol.Path(path),
		messagesC:     make(chan *protocol.Message, size),
=======
func NewRoute(path, applicationID, userID string, c chan *MessageForRoute) *Route {
	queueSize := 0

	route := &Route{
		messagesC:     c,
		queue:         newQueue(queueSize),
		queueSize:     queueSize,
		timeout:       -1,
		closeC:        make(chan struct{}),
		Path:          protocol.Path(path),
>>>>>>> d1e5e3df
		UserID:        userID,
		ApplicationID: applicationID,

		logger: logger.WithFields(log.Fields{
			"path":          path,
			"applicationID": applicationID,
			"userID":        userID,
		}),
	}
	return route
}

<<<<<<< HEAD
// Route represents a topic for subscription that has a channel to receive messages.
type Route struct {
	Path          protocol.Path
	messagesC     chan *protocol.Message
	UserID        string // UserID that subscribed or pushes messages to the router
	ApplicationID string
=======
// SetTimeout sets the timeout duration that the route will wait before it will close a
// blocking channel
func (r *Route) SetTimeout(timeout time.Duration) *Route {
	r.timeout = timeout
	return r
}

// SetQueueSize sets the queue size that is allowed before closing the route channel
func (r *Route) SetQueueSize(size int) *Route {
	r.queueSize = size
	return r
>>>>>>> d1e5e3df
}

func (r *Route) String() string {
	return fmt.Sprintf("%s:%s:%s", r.Path, r.UserID, r.ApplicationID)
}

// MessagesC returns the route channel to receive messages. To send messages through
// a route use the `Deliver` method
func (r *Route) MessagesC() chan *MessageForRoute {
	return r.messagesC
}

// Deliver takes a messages and adds it to the queue to be delivered in to the
// channel
func (r *Route) Deliver(msg *protocol.Message) error {
	logger := r.logger.WithField("message", msg)
	logger.Debug("Delivering message")

	if r.isInvalid() {
		logger.Debug("Cannot deliver because route is invalid")
		mTotalDeliverMessageErrors.Add(1)
		return ErrInvalidRoute
	}

	// not an infinite queue
	if r.queueSize >= 0 {
		// if size is zero the sending is direct
		if r.queueSize == 0 {
			return r.sendDirect(msg)
		} else if r.queue.size() >= r.queueSize {
			logger.Debug("Closing route because queue is full")
			r.Close()
			mTotalDeliverMessageErrors.Add(1)
			return ErrQueueFull
		}
	}

	r.queue.push(msg)
	logger.WithField("size", r.queue.size()).Debug("Queue size")

	r.consume()
	return nil
}

// Close closes the route channel.
func (r *Route) Close() error {
	r.mu.Lock()
	defer r.mu.Unlock()
	r.logger.Debug("Closing route")

	// route already closed
	if r.invalid {
		return ErrInvalidRoute
	}

	r.invalid = true
	close(r.messagesC)
	close(r.closeC)

	return ErrInvalidRoute
}

func (r *Route) equals(other *Route) bool {
	return r.Path == other.Path &&
		r.UserID == other.UserID &&
		r.ApplicationID == other.ApplicationID
}

// IsInvalid returns true if the route is invalid, has been closed previously
func (r *Route) isInvalid() bool {
	r.mu.RLock()
	defer r.mu.RUnlock()
	return r.invalid
}

<<<<<<< HEAD
// Messages returns the route channel to send or receive messages.
func (r *Route) MessagesChannel() chan *protocol.Message {
	return r.messagesC
=======
func (r *Route) setInvalid(invalid bool) {
	r.mu.Lock()
	defer r.mu.Unlock()
	r.invalid = invalid
}

func (r *Route) isConsuming() bool {
	r.mu.RLock()
	defer r.mu.RUnlock()
	return r.consuming
}

func (r *Route) setConsuming(consuming bool) {
	r.mu.Lock()
	defer r.mu.Unlock()
	r.consuming = consuming
}

// consume starts a goroutine to consume the queue and pass the messages to route
// channel. Stops if there are no items in the queue.
func (r *Route) consume() {
	if r.isConsuming() {
		return
	}
	r.setConsuming(true)

	r.logger.Debug("Consuming route queue")
	go func() {
		defer r.setConsuming(false)

		var (
			msg *protocol.Message
			err error
		)

		for {
			if r.isInvalid() {
				r.logger.Debug("Stopping to consume because route is invalid.")
				mTotalDeliverMessageErrors.Add(1)
				return
			}

			msg, err = r.queue.poll()

			if err != nil {
				if err == errEmptyQueue {
					r.logger.Debug("Empty queue")
					return
				}
				r.logger.WithField("error", err).Error("Error fetching a message from queue")
				continue
			}

			if err = r.send(msg); err != nil {
				r.logger.WithField("message", msg).Error("Error sending message through route")
				if err == errTimeout || err == ErrInvalidRoute {
					// channel been closed, ending the consumer
					return
				}
			}
			// remove the first item from the queue
			r.queue.remove()
		}
	}()

	runtime.Gosched()
}

// send message through the channel
func (r *Route) send(msg *protocol.Message) error {
	defer r.invalidRecover()
	r.logger.WithField("message", msg).Debug("Sending message through route channel")

	// no timeout, means we don't close the channel
	if r.timeout == -1 {
		r.messagesC <- r.format(msg)
		r.logger.WithField("size", len(r.messagesC)).Debug("Channel size")
		return nil
	}

	select {
	case r.messagesC <- r.format(msg):
		return nil
	case <-r.closeC:
		return ErrInvalidRoute
	case <-time.After(r.timeout):
		r.logger.Debug("Closing route because of timeout")
		r.Close()
		return errTimeout
	}
}

// invalidRecover is used to recoverd in case we end up sending on a closed channel
func (r *Route) invalidRecover() error {
	if rc := recover(); rc != nil && r.isInvalid() {
		r.logger.WithField("error", rc).Debug("Recovered closed router")
		return ErrInvalidRoute
	}
	return nil
}

// format message according to the channel format
func (r *Route) format(m *protocol.Message) *MessageForRoute {
	return &MessageForRoute{Message: m, Route: r}
}

// sendDirect sends the message directly in the channel
func (r *Route) sendDirect(m *protocol.Message) error {
	select {
	case r.messagesC <- r.format(m):
		return nil
	default:
		r.logger.Debug("Closing route because of full channel")
		r.Close()
		return ErrChannelFull
	}
>>>>>>> d1e5e3df
}<|MERGE_RESOLUTION|>--- conflicted
+++ resolved
@@ -23,7 +23,7 @@
 
 // Route represents a topic for subscription that has a channel to receive messages.
 type Route struct {
-	messagesC chan *MessageForRoute
+	messagesC chan *protocol.Message
 	// queue that will store the messages in correct order
 	//
 	// The queue can have a settable size and if it reaches the capacity the
@@ -48,24 +48,16 @@
 }
 
 // NewRoute creates a new route pointer
-<<<<<<< HEAD
 // 	- `size` is the channel buffer size
 func NewRoute(path, applicationID, userID string, size int) *Route {
-	return &Route{
-		Path:          protocol.Path(path),
+	queueSize := 0
+	route := &Route{
 		messagesC:     make(chan *protocol.Message, size),
-=======
-func NewRoute(path, applicationID, userID string, c chan *MessageForRoute) *Route {
-	queueSize := 0
-
-	route := &Route{
-		messagesC:     c,
 		queue:         newQueue(queueSize),
 		queueSize:     queueSize,
 		timeout:       -1,
 		closeC:        make(chan struct{}),
 		Path:          protocol.Path(path),
->>>>>>> d1e5e3df
 		UserID:        userID,
 		ApplicationID: applicationID,
 
@@ -78,14 +70,6 @@
 	return route
 }
 
-<<<<<<< HEAD
-// Route represents a topic for subscription that has a channel to receive messages.
-type Route struct {
-	Path          protocol.Path
-	messagesC     chan *protocol.Message
-	UserID        string // UserID that subscribed or pushes messages to the router
-	ApplicationID string
-=======
 // SetTimeout sets the timeout duration that the route will wait before it will close a
 // blocking channel
 func (r *Route) SetTimeout(timeout time.Duration) *Route {
@@ -97,17 +81,10 @@
 func (r *Route) SetQueueSize(size int) *Route {
 	r.queueSize = size
 	return r
->>>>>>> d1e5e3df
 }
 
 func (r *Route) String() string {
 	return fmt.Sprintf("%s:%s:%s", r.Path, r.UserID, r.ApplicationID)
-}
-
-// MessagesC returns the route channel to receive messages. To send messages through
-// a route use the `Deliver` method
-func (r *Route) MessagesC() chan *MessageForRoute {
-	return r.messagesC
 }
 
 // Deliver takes a messages and adds it to the queue to be delivered in to the
@@ -142,6 +119,11 @@
 	return nil
 }
 
+// MessagesChannel returns the route channel to send or receive messages.
+func (r *Route) MessagesChannel() chan *protocol.Message {
+	return r.messagesC
+}
+
 // Close closes the route channel.
 func (r *Route) Close() error {
 	r.mu.Lock()
@@ -173,11 +155,6 @@
 	return r.invalid
 }
 
-<<<<<<< HEAD
-// Messages returns the route channel to send or receive messages.
-func (r *Route) MessagesChannel() chan *protocol.Message {
-	return r.messagesC
-=======
 func (r *Route) setInvalid(invalid bool) {
 	r.mu.Lock()
 	defer r.mu.Unlock()
@@ -253,13 +230,13 @@
 
 	// no timeout, means we don't close the channel
 	if r.timeout == -1 {
-		r.messagesC <- r.format(msg)
+		r.messagesC <- msg
 		r.logger.WithField("size", len(r.messagesC)).Debug("Channel size")
 		return nil
 	}
 
 	select {
-	case r.messagesC <- r.format(msg):
+	case r.messagesC <- msg:
 		return nil
 	case <-r.closeC:
 		return ErrInvalidRoute
@@ -279,20 +256,14 @@
 	return nil
 }
 
-// format message according to the channel format
-func (r *Route) format(m *protocol.Message) *MessageForRoute {
-	return &MessageForRoute{Message: m, Route: r}
-}
-
 // sendDirect sends the message directly in the channel
-func (r *Route) sendDirect(m *protocol.Message) error {
+func (r *Route) sendDirect(msg *protocol.Message) error {
 	select {
-	case r.messagesC <- r.format(m):
+	case r.messagesC <- msg:
 		return nil
 	default:
 		r.logger.Debug("Closing route because of full channel")
 		r.Close()
 		return ErrChannelFull
 	}
->>>>>>> d1e5e3df
 }