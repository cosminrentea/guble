--- conflicted
+++ resolved
@@ -182,11 +182,7 @@
 
 	body, err := ioutil.ReadAll(response.Body)
 	a.NoError(err)
-<<<<<<< HEAD
-	a.Equal(fmt.Sprintf(`{"subscribed":"%s"}`, topic), string(body))
-=======
 	a.Equal(fmt.Sprintf("{\"subscribed\":\"%s\"}", topic), string(body))
->>>>>>> 023f6b53
 }
 
 func (tgcm *TestFCM) unsubscribe(addr, topic, id string) {
