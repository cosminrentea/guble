package server

import (
	"bytes"
	"fmt"
	"io/ioutil"
	"net/http"
	"os"
	"strconv"
	"strings"
	"sync"
	"testing"
	"time"

	"github.com/smancke/guble/server/gcm"
	"github.com/smancke/guble/testutil"

	"errors"

	"github.com/smancke/guble/client"
	"github.com/smancke/guble/server/service"
	"github.com/stretchr/testify/assert"
	"gopkg.in/alecthomas/kingpin.v2"
)

type testClusterNodeConfig struct {
	HttpListen  string // "host:port" format or just ":port"
	NodeID      int
	NodePort    int
	StoragePath string // if empty it will create a temporary directory
	MemoryStore string
	KVStore     string
	Remotes     string
}

func (tnc *testClusterNodeConfig) parseConfig() error {
	var err error

	dir := tnc.StoragePath
	if dir == "" {
		dir, err = ioutil.TempDir("", "guble_test")
		if err != nil {
			return err
		}
	}
	tnc.StoragePath = dir

	args := []string{
		"--log", "debug",
		"--http", tnc.HttpListen,
		"--storage-path", tnc.StoragePath,
		"--health-endpoint", "",

		"--gcm",
		"--gcm-api-key", "WILL BE OVERWRITTEN",
		"--gcm-workers", "4",
	}

	if tnc.MemoryStore != "" {
		args = append(args, "--ms", tnc.MemoryStore)
	}

	if tnc.KVStore != "" {
		args = append(args, "--kvs", tnc.KVStore)
	}

	if tnc.NodeID > 0 {
		if tnc.Remotes == "" {
<<<<<<< HEAD
			return fmt.Errorf("Missing Remotes value when running in cluster mode.")
		}

=======
			return fmt.Errorf("Invalid remotes specified")
		}
>>>>>>> 77a53b53
		args = append(
			args,
			"--node-id", strconv.Itoa(tnc.NodeID),
			"--node-port", strconv.Itoa(tnc.NodePort),
			"--remotes", tnc.Remotes,
		)
	}

	_, err = kingpin.CommandLine.Parse(args)
	return err
}

type testClusterNode struct {
	testClusterNodeConfig
	t       *testing.T
	GCM     *TestGCM
	Service *service.Service
}

func newTestClusterNode(t *testing.T, nodeConfig testClusterNodeConfig) *testClusterNode {
	a := assert.New(t)

	err := nodeConfig.parseConfig()
	if !a.NoError(err) {
		return nil
	}

	service := StartService()

	var (
		gcmConnector *gcm.Connector
		ok           bool
	)
	for _, iface := range service.ModulesSortedByStartOrder() {
		if gcmConnector, ok = iface.(*gcm.Connector); ok {
			break
		}
	}
	if !a.True(ok, "There should be a module of type GCMConnector") {
		return nil
	}

	return &testClusterNode{
		testClusterNodeConfig: nodeConfig,
		t: t,
		GCM: &TestGCM{
			t:         t,
			Connector: gcmConnector,
		},
		Service: service,
	}
}

func (tcn *testClusterNode) client(userID string, bufferSize int, autoReconnect bool) (client.Client, error) {
	serverAddr := tcn.Service.WebServer().GetAddr()
	wsURL := "ws://" + serverAddr + "/stream/user/" + userID
	httpURL := "http://" + serverAddr

	return client.Open(wsURL, httpURL, bufferSize, autoReconnect)
}

func (tcn *testClusterNode) Subscribe(topic, id string) {
	tcn.GCM.subscribe(tcn.Service.WebServer().GetAddr(), topic, id)
}

func (tcn *testClusterNode) Unsubscribe(topic, id string) {
	tcn.GCM.unsubscribe(tcn.Service.WebServer().GetAddr(), topic, id)
}

func (tcn *testClusterNode) cleanup(removeDir bool) {
	tcn.GCM.cleanup()
	err := tcn.Service.Stop()
	assert.NoError(tcn.t, err)

	if removeDir {
		err = os.RemoveAll(tcn.StoragePath)
		assert.NoError(tcn.t, err)
	}
}

type TestGCM struct {
	t         *testing.T
	Connector *gcm.Connector
	Received  int // received messages

	receiveC chan bool
	timeout  time.Duration
	sync.RWMutex
}

func (tgcm *TestGCM) setupRoundTripper(timeout time.Duration, bufferSize int, response string) {
	tgcm.receiveC = make(chan bool, bufferSize)
	tgcm.timeout = timeout
	tgcm.Connector.Sender = testutil.CreateGcmSender(
		testutil.CreateRoundTripperWithCountAndTimeout(http.StatusOK, response, tgcm.receiveC, timeout))

	// start counting the received messages to GCM
	tgcm.receive()
}

func (tgcm *TestGCM) subscribe(addr, topic, id string) {
	urlFormat := fmt.Sprintf("http://%s/gcm/user_%%s/gcm_%%s/subscribe/%%s", addr)

	a := assert.New(tgcm.t)

	response, err := http.Post(
		fmt.Sprintf(urlFormat, id, id, strings.TrimPrefix(topic, "/")), "text/plain", bytes.NewBufferString(""),
	)
	if a.NoError(err) {
		a.Equal(response.StatusCode, 200)
	}

	body, err := ioutil.ReadAll(response.Body)
	a.NoError(err)
	a.Equal(fmt.Sprintf("subscribed: %s\n", topic), string(body))
}

func (tgcm *TestGCM) unsubscribe(addr, topic, id string) {
	urlFormat := fmt.Sprintf("http://%s/gcm/user_%%s/gcm_%%s/subscribe/%%s", addr)

	a := assert.New(tgcm.t)

	req, err := http.NewRequest(
		http.MethodDelete,
		fmt.Sprintf(urlFormat, id, id, strings.TrimPrefix(topic, "/")),
		bytes.NewBufferString(""))
	a.NoError(err)

	client := &http.Client{}

	response, err := client.Do(req)
	if a.NoError(err) {
		a.Equal(response.StatusCode, 200)
	}

	body, err := ioutil.ReadAll(response.Body)
	a.NoError(err)
	a.Equal(fmt.Sprintf("unsubscribed: %s\n", topic), string(body))
}

// Wait waits count * tgcm.timeout, wait ensure count number of messages have been waited to pass
// through GCM round tripper
func (tgcm *TestGCM) wait(count int) {
	time.Sleep(time.Duration(count) * tgcm.timeout)
}

// Receive starts a goroutine that will receive on the receiveC and increment the Received counter
// Returns an error if channel is not create
func (tgcm *TestGCM) receive() error {
	if tgcm.receiveC == nil {
		return errors.New("Round tripper not created")
	}

	go func() {
		for {
			if _, opened := <-tgcm.receiveC; opened {
				tgcm.Lock()
				tgcm.Received++
				tgcm.Unlock()
			}
		}
	}()

	return nil
}

func (tgcm *TestGCM) checkReceived(expected int) {
	time.Sleep((50 * time.Millisecond) + tgcm.timeout)
	tgcm.RLock()
	defer tgcm.RUnlock()
	assert.Equal(tgcm.t, expected, tgcm.Received)
}

func (tgcm *TestGCM) reset() {
	tgcm.Lock()
	defer tgcm.Unlock()
	tgcm.Received = 0
}

func (tgcm *TestGCM) cleanup() {
	if tgcm.receiveC != nil {
		close(tgcm.receiveC)
	}
}<|MERGE_RESOLUTION|>--- conflicted
+++ resolved
@@ -66,14 +66,9 @@
 
 	if tnc.NodeID > 0 {
 		if tnc.Remotes == "" {
-<<<<<<< HEAD
 			return fmt.Errorf("Missing Remotes value when running in cluster mode.")
 		}
 
-=======
-			return fmt.Errorf("Invalid remotes specified")
-		}
->>>>>>> 77a53b53
 		args = append(
 			args,
 			"--node-id", strconv.Itoa(tnc.NodeID),
