--- conflicted
+++ resolved
@@ -19,11 +19,7 @@
 	cancelChannel       chan bool
 	sendChannel         chan []byte
 	applicationId       string
-<<<<<<< HEAD
-	messageSouce        Router
-=======
-	messageSource       PubSubSource
->>>>>>> e1f35e13
+	messageSource       Router
 	messageStore        store.MessageStore
 	path                guble.Path
 	doFetch             bool
