package connector

import (
	"net/http"
	"net/http/httptest"
	"strings"
	"testing"
	"time"

	"github.com/golang/mock/gomock"
	"github.com/smancke/guble/protocol"
	"github.com/smancke/guble/server/router"
	"github.com/smancke/guble/testutil"
	"github.com/stretchr/testify/assert"
)

type connectorMocks struct {
	router  *MockRouter
	sender  *MockSender
	queue   *MockQueue
	handler *MockResponseHandler
	manager *MockManager
	kvstore *MockKVStore
}

// Ensure the subscription is started when posting
func TestConnector_PostSubscription(t *testing.T) {
	_, finish := testutil.NewMockCtrl(t)
	defer finish()

	a := assert.New(t)

	recorder := httptest.NewRecorder()
	conn, mocks := getTestConnector(t, Config{
		Name:       "test",
		Schema:     "test",
		Prefix:     "/connector/",
		URLPattern: "/{device_token}/{user_id}/{topic:.*}",
	}, true, false)

	mocks.manager.EXPECT().Load().Return(nil)
	mocks.manager.EXPECT().List().Return(make([]Subscriber, 0))
	err := conn.Start()
	a.NoError(err)
	defer conn.Stop()

	subscriber := NewMockSubscriber(testutil.MockCtrl)
	mocks.manager.EXPECT().Create(gomock.Eq(protocol.Path("topic1")), gomock.Eq(router.RouteParams{
		"device_token": "device1",
		"user_id":      "user1",
	})).Return(subscriber, nil)

	subscriber.EXPECT().Loop(gomock.Any(), gomock.Any())
	r := router.NewRoute(router.RouteConfig{
		Path: protocol.Path("topic1"),
		RouteParams: router.RouteParams{
			"device_token": "device1",
			"user_id":      "user1",
		},
	})
	subscriber.EXPECT().Route().Return(r)
	mocks.router.EXPECT().Subscribe(gomock.Eq(r)).Return(r, nil)

	req, err := http.NewRequest(http.MethodPost, "/connector/device1/user1/topic1", strings.NewReader(""))
	a.NoError(err)
	conn.ServeHTTP(recorder, req)
	a.Equal(`{"subscribed":"topic1"}`, recorder.Body.String())
	time.Sleep(100 * time.Millisecond)
}

func TestConnector_PostSubscriptionNoMocks(t *testing.T) {
	_, finish := testutil.NewMockCtrl(t)
	defer finish()

	a := assert.New(t)

	recorder := httptest.NewRecorder()
	conn, mocks := getTestConnector(t, Config{
		Name:       "test",
		Schema:     "test",
		Prefix:     "/connector/",
		URLPattern: "/{device_token}/{user_id}/{topic:.*}",
	}, false, false)

	entriesC := make(chan [2]string)
	mocks.kvstore.EXPECT().Iterate(gomock.Eq("test"), gomock.Eq("")).Return(entriesC)
	close(entriesC)

	mocks.kvstore.EXPECT().Put(gomock.Eq("test"), gomock.Eq(GenerateKey("topic1", map[string]string{
		"device_token": "device1",
		"user_id":      "user1",
	})), gomock.Any())

	mocks.router.EXPECT().Subscribe(gomock.Any())

	err := conn.Start()
	a.NoError(err)
	defer conn.Stop()

	req, err := http.NewRequest(http.MethodPost, "/connector/device1/user1/topic1", strings.NewReader(""))
	a.NoError(err)
	conn.ServeHTTP(recorder, req)
	a.Equal(`{"subscribed":"topic1"}`, recorder.Body.String())
	time.Sleep(100 * time.Millisecond)
}

func TestConnector_DeleteSubscription(t *testing.T) {
	_, finish := testutil.NewMockCtrl(t)
	defer finish()

	a := assert.New(t)

	recorder := httptest.NewRecorder()
	conn, mocks := getTestConnector(t, Config{
		Name:       "test",
		Schema:     "test",
		Prefix:     "/connector/",
		URLPattern: "/{device_token}/{user_id}/{topic:.*}",
	}, true, false)

	subscriber := NewMockSubscriber(testutil.MockCtrl)
	mocks.manager.EXPECT().Find(gomock.Eq(GenerateKey("topic1", map[string]string{
		"device_token": "device1",
		"user_id":      "user1",
	}))).Return(subscriber)
	mocks.manager.EXPECT().Remove(subscriber).Return(nil)

	req, err := http.NewRequest(http.MethodDelete, "/connector/device1/user1/topic1", strings.NewReader(""))
	a.NoError(err)
	conn.ServeHTTP(recorder, req)
	a.Equal(`{"unsubscribed":"topic1"}`, recorder.Body.String())
	time.Sleep(100 * time.Millisecond)
}

func TestConnector_GetList_And_Getters(t *testing.T) {
	_, finish := testutil.NewMockCtrl(t)
	defer finish()

	a := assert.New(t)

	recorder := httptest.NewRecorder()
	conn, mocks := getTestConnector(t, Config{
		Name:       "test",
		Schema:     "test",
		Prefix:     "/connector/",
		URLPattern: "/{device_token}/{user_id}/{topic:.*}",
	}, true, false)

	subscriber1 := NewMockSubscriber(testutil.MockCtrl)
	subscriber1.EXPECT().Route().Return(router.NewRoute(router.RouteConfig{
		Path: "topic1",
	}))
	subscriber2 := NewMockSubscriber(testutil.MockCtrl)
	subscriber2.EXPECT().Route().Return(router.NewRoute(router.RouteConfig{
		Path: "topic2",
	}))
	mocks.manager.EXPECT().Filter(gomock.Any()).Return([]Subscriber{subscriber1, subscriber2})

	req, err := http.NewRequest(http.MethodGet, "/connector/", strings.NewReader(""))
	a.NoError(err)

	conn.ServeHTTP(recorder, req)
	expectedJSON := `["topic1","topic2"]`
	a.JSONEq(expectedJSON, recorder.Body.String())

	a.Equal("/connector/", conn.GetPrefix())
	a.Equal(mocks.manager, conn.Manager())
	a.Equal(nil, conn.ResponseHandler())
}

func TestConnector_GetListWithFilters(t *testing.T) {
	_, finish := testutil.NewMockCtrl(t)
	defer finish()

	a := assert.New(t)

	recorder := httptest.NewRecorder()
	conn, mocks := getTestConnector(t, Config{
		Name:       "test",
		Schema:     "test",
		Prefix:     "/connector/",
		URLPattern: "/{device_token}/{user_id}/{topic:.*}",
	}, true, false)

	mocks.manager.EXPECT().Filter(gomock.Eq(map[string]string{
		"filter1": "value1",
		"filter2": "value2",
	})).Return([]Subscriber{})

	req, err := http.NewRequest(
		http.MethodGet,
		"/connector/?filter1=value1&filter2=value2",
		strings.NewReader(""))
	a.NoError(err)

	conn.ServeHTTP(recorder, req)
}

<<<<<<< HEAD
// func TestConnector_StartWithSubscriptions(t *testing.T) {
// 	_, finish := testutil.NewMockCtrl(t)
// 	defer finish()

// 	// a := assert.New(t)
// 	conn, mocks := getTestConnector(t, Config{
// 		Name:       "test",
// 		Schema:     "test",
// 		Prefix:     "/connector/",
// 		URLPattern: "/{device_token}/{user_id}/{topic:.*}",
// 	}, false, false)

// 	// create subscriptions
// 	createSubscriptions(t, conn, 4)
// }

// func createSubscriptions(t *testing.T, conn Connector, count int) error {

// }
=======
func TestConnector_StartAndStopWithoutSubscribers(t *testing.T) {
	_, finish := testutil.NewMockCtrl(t)
	defer finish()
	a := assert.New(t)

	conn, mocks := getTestConnector(t, Config{
		Name:       "test",
		Schema:     "test",
		Prefix:     "/connector/",
		URLPattern: "/{device_token}/{user_id}/{topic:.*}",
	}, true, true)
	mocks.manager.EXPECT().Load().Return(nil)
	mocks.manager.EXPECT().List().Return(nil)
	mocks.queue.EXPECT().Start().Return(nil)
	mocks.queue.EXPECT().Stop().Return(nil)

	err := conn.Start()
	a.NoError(err)

	err = conn.Stop()
	a.NoError(err)
}
>>>>>>> 80ef2440

func getTestConnector(t *testing.T, config Config, mockManager bool, mockQueue bool) (Connector, *connectorMocks) {
	a := assert.New(t)

	var (
		mManager *MockManager
		mQueue   *MockQueue
		mHandler *MockResponseHandler
	)

	mKVS := NewMockKVStore(testutil.MockCtrl)
	mRouter := NewMockRouter(testutil.MockCtrl)
	mRouter.EXPECT().KVStore().Return(mKVS, nil).AnyTimes()
	mSender := NewMockSender(testutil.MockCtrl)

	connector, err := NewConnector(mRouter, mSender, config)
	a.NoError(err)

	if mockManager {
		mManager = NewMockManager(testutil.MockCtrl)
		connector.manager = mManager
	}
	if mockQueue {
		mHandler = NewMockResponseHandler(testutil.MockCtrl)
		mQueue = NewMockQueue(testutil.MockCtrl)
		connector.queue = mQueue
	}

	return connector, &connectorMocks{
		mRouter,
		mSender,
		mQueue,
		mHandler,
		mManager,
		mKVS,
	}
}<|MERGE_RESOLUTION|>--- conflicted
+++ resolved
@@ -196,7 +196,6 @@
 	conn.ServeHTTP(recorder, req)
 }
 
-<<<<<<< HEAD
 // func TestConnector_StartWithSubscriptions(t *testing.T) {
 // 	_, finish := testutil.NewMockCtrl(t)
 // 	defer finish()
@@ -216,7 +215,7 @@
 // func createSubscriptions(t *testing.T, conn Connector, count int) error {
 
 // }
-=======
+
 func TestConnector_StartAndStopWithoutSubscribers(t *testing.T) {
 	_, finish := testutil.NewMockCtrl(t)
 	defer finish()
@@ -239,7 +238,6 @@
 	err = conn.Stop()
 	a.NoError(err)
 }
->>>>>>> 80ef2440
 
 func getTestConnector(t *testing.T, config Config, mockManager bool, mockQueue bool) (Connector, *connectorMocks) {
 	a := assert.New(t)
