--- conflicted
+++ resolved
@@ -53,18 +53,11 @@
 }
 
 type Config struct {
-<<<<<<< HEAD
-	Name    string
-	Schema  string
-	Prefix  string
-	Url     string
-	Workers int
-=======
 	Name       string
 	Schema     string
 	Prefix     string
 	URLPattern string
->>>>>>> 3b65a2e9
+	Workers    int
 }
 
 func NewConnector(router router.Router, sender Sender, handler ResponseHandler, config Config) (*Conn, error) {
