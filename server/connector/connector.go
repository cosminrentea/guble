--- conflicted
+++ resolved
@@ -1,31 +1,21 @@
 package connector
 
 import (
-<<<<<<< HEAD
 	"context"
 	"net/http"
 
-=======
-	"github.com/docker/distribution/health"
->>>>>>> 1eaaba4b
 	"github.com/gorilla/mux"
 	"github.com/smancke/guble/server/router"
-	"net/http"
 )
 
 type Sender interface {
-	// Send takes a Request and returns the response or an error
+	// Send take a Request and returns the response or error
 	Send(Request) (interface{}, error)
 }
 
 type ResponseHandler interface {
-<<<<<<< HEAD
 	// HandleResponse handles the response returned by the Sender
-	HandleResponse(Subscriber, interface{}, error) error
-=======
-	// HandleResponse is used to pass the results from send: response + error
-	HandleResponse(request Request, response interface{}, errSend error) error
->>>>>>> 1eaaba4b
+	HandleResponse(Request, interface{}, error) error
 }
 
 type Connector interface {
