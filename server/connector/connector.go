--- conflicted
+++ resolved
@@ -6,6 +6,8 @@
 	"fmt"
 	"net/http"
 	"sync"
+
+	log "github.com/Sirupsen/logrus"
 
 	"github.com/gorilla/mux"
 	"github.com/smancke/guble/protocol"
@@ -71,7 +73,6 @@
 		return nil, err
 	}
 
-<<<<<<< HEAD
 	return &connector{
 		config:  config,
 		sender:  sender,
@@ -79,16 +80,7 @@
 		queue:   NewQueue(sender, config.Workers),
 		router:  router,
 		kvstore: kvs,
-=======
-	return &Conn{
-		Config:  config,
-		Sender:  sender,
-		Manager: NewManager(config.Schema, kvs),
-		Queue:   NewQueue(sender, config.Workers),
-		Router:  router,
-		KVStore: kvs,
 		logger:  logger.WithField("name", config.Name),
->>>>>>> 0c9b9815
 	}, nil
 }
 
@@ -171,37 +163,23 @@
 	}
 	c.queue.Start()
 
-<<<<<<< HEAD
-	logger.WithField("name", c.config.Name).Debug("Starting connector")
+	logger.Debug("Starting connector")
+	c.Ctx, c.Cancel = context.WithCancel(context.Background())
 	c.ctx, c.cancel = context.WithCancel(context.Background())
 
+	c.logger.Debug("Loading subscriptions")
 	// Load subscriptions when starting
 	err := c.manager.Load()
-=======
-	c.logger.Debug("Starting connector")
-	c.Ctx, c.Cancel = context.WithCancel(context.Background())
-
-	c.logger.Debug("Loading subscriptions")
-	err := c.Manager.Load()
->>>>>>> 0c9b9815
 	if err != nil {
 		return err
 	}
 
-<<<<<<< HEAD
+	c.logger.Debug("Starting subscriptions")
 	for _, s := range c.manager.List() {
 		go c.run(s)
 	}
 
-	logger.WithField("name", c.config.Name).Debug("Started connector")
-=======
-	c.logger.Debug("Starting subscriptions")
-	for _, s := range c.Manager.List() {
-		go c.run(s)
-	}
-
 	c.logger.Debug("Started connector")
->>>>>>> 0c9b9815
 	return nil
 }
 
@@ -221,12 +199,7 @@
 
 	err := s.Loop(c.ctx, c.queue)
 	if err != nil {
-<<<<<<< HEAD
-		logger.WithField("error", err.Error()).Error("Error returned by subscriber loop")
-=======
 		c.logger.WithField("error", err.Error()).Error("Error returned by subscriber loop")
-
->>>>>>> 0c9b9815
 		// TODO Bogdan Handle different types of error eg. Closed route channel
 
 		// TODO Bogdan Try restarting the subscription if possible
@@ -234,30 +207,17 @@
 
 	if provideErr != nil {
 		// TODO Bogdan Treat errors where a subscription provide fails
-<<<<<<< HEAD
-		logger.WithField("error", err.Error()).Error("Route provide error")
-=======
 		c.logger.WithField("error", err.Error()).Error("Route provide error")
->>>>>>> 0c9b9815
 	}
 }
 
 // Stop stops the connector (the context, the queue, the subscription loops)
-<<<<<<< HEAD
 func (c *connector) Stop() error {
-	logger.WithField("name", c.config.Name).Debug("Stopping connector")
+	c.logger.Debug("Stopping connector")
 	c.cancel()
 	c.queue.Stop()
 	c.wg.Wait()
-	logger.WithField("name", c.config.Name).Debug("Stopped connector")
-=======
-func (c *Conn) Stop() error {
-	c.logger.Debug("Stopping connector")
-	c.Cancel()
-	c.Queue.Stop()
-	c.wg.Wait()
 	c.logger.Debug("Stopped connector")
->>>>>>> 0c9b9815
 	return nil
 }
 
