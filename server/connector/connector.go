--- conflicted
+++ resolved
@@ -4,20 +4,14 @@
 	"context"
 	"errors"
 	"fmt"
-<<<<<<< HEAD
 	"net/http"
 	"sync"
 
-=======
-	log "github.com/Sirupsen/logrus"
->>>>>>> 3d1c8c74
 	"github.com/gorilla/mux"
 	"github.com/smancke/guble/protocol"
 	"github.com/smancke/guble/server/kvstore"
 	"github.com/smancke/guble/server/router"
 	"github.com/smancke/guble/server/service"
-	"net/http"
-	"sync"
 )
 
 var (
@@ -192,12 +186,7 @@
 
 	err := s.Loop(c.Ctx, c.Queue)
 	if err != nil {
-<<<<<<< HEAD
 		logger.WithField("error", err.Error()).Error("Error returned by subscriber loop")
-=======
-		log.WithField("error", err.Error()).Error("Error returned by subscriber loop")
-
->>>>>>> 3d1c8c74
 		// TODO Bogdan Handle different types of error eg. Closed route channel
 
 		// TODO Bogdan Try restarting the subscription if possible
