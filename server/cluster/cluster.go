--- conflicted
+++ resolved
@@ -4,7 +4,7 @@
 	"io/ioutil"
 
 	"github.com/smancke/guble/protocol"
-	"github.com/smancke/guble/store"
+	"github.com/smancke/guble/server/store"
 
 	log "github.com/Sirupsen/logrus"
 	"github.com/hashicorp/memberlist"
@@ -24,14 +24,10 @@
 	HealthScoreThreshold int
 }
 
-<<<<<<< HEAD
-// MessageHandler is an interface used for handling messages in cluster.
+// router interface specify only the methods we require in cluster from the Router
+// router is an interface used for handling messages in cluster.
 // It is logically connected to the router.Router interface, by reusing the same func signature.
-type MessageHandler interface {
-=======
-// router interface specify only the methods we require in cluster from the Router
 type router interface {
->>>>>>> a2cd55f8
 	HandleMessage(message *protocol.Message) error
 	MessageStore() (store.MessageStore, error)
 }
@@ -57,10 +53,9 @@
 }
 
 //New returns a new instance of the cluster, created using the given Config.
-func New(router router, config *Config) (*Cluster, error) {
+func New(config *Config) (*Cluster, error) {
 	c := &Cluster{
 		Config: config,
-		Router: router,
 		name:   fmt.Sprintf("%d", config.ID),
 	}
 
@@ -77,12 +72,7 @@
 		logger.WithField("error", err).Error("Error when creating the internal memberlist of the cluster")
 		return nil, err
 	}
-<<<<<<< HEAD
 	c.memberlist = ml
-=======
-
-	c.memberlist = memberlist
->>>>>>> a2cd55f8
 	memberlistConfig.Delegate = c
 	memberlistConfig.Conflict = c
 	memberlistConfig.Events = c
@@ -135,59 +125,6 @@
 	return nil
 }
 
-<<<<<<< HEAD
-// NotifyMsg is invoked each time a message is received by this node of the cluster; it decodes and dispatches the messages.
-// It is a part of the implementation of `memberlist.Delegate` .
-func (cluster *Cluster) NotifyMsg(msg []byte) {
-	logger.WithField("msgAsBytes", msg).Debug("NotifyMsg")
-
-	cmsg, err := decode(msg)
-	if err != nil {
-		logger.WithField("err", err).Error("Decoding of cluster message failed")
-		return
-	}
-	logger.WithFields(log.Fields{
-		"senderNodeID": cmsg.NodeID,
-		"type":         cmsg.Type,
-		"body":         string(cmsg.Body),
-	}).Debug("NotifyMsg: Received cluster message")
-
-	if cluster.MessageHandler != nil && cmsg.Type == gubleMessage {
-		pMessage, err := protocol.ParseMessage(cmsg.Body)
-		if err != nil {
-			logger.WithField("err", err).Error("Parsing of guble-message contained in cluster-message failed")
-			return
-		}
-		cluster.MessageHandler.HandleMessage(pMessage)
-	}
-}
-
-// GetBroadcasts is a part of the implementation of `memberlist.Delegate` .
-func (cluster *Cluster) GetBroadcasts(overhead, limit int) [][]byte {
-	b := cluster.broadcasts
-	cluster.broadcasts = nil
-	return b
-}
-
-// NodeMeta is a part of the implementation of `memberlist.Delegate` .
-func (cluster *Cluster) NodeMeta(limit int) []byte { return nil }
-
-// LocalState is a part of the implementation of `memberlist.Delegate` .
-func (cluster *Cluster) LocalState(join bool) []byte { return nil }
-
-// MergeRemoteState is a part of the implementation of `memberlist.Delegate` .
-func (cluster *Cluster) MergeRemoteState(s []byte, join bool) {}
-
-// NotifyConflict is an implementation of `memberlist.ConflictDelegate` interface.
-func (cluster *Cluster) NotifyConflict(existing, other *memberlist.Node) {
-	logger.WithFields(log.Fields{
-		"existing": *existing,
-		"other":    *other,
-	}).Panic("NotifyConflict")
-}
-
-// BroadcastString broadcasts a string to all the other nodes in the guble cluster.
-=======
 // newMessage returns a *message to be used in broadcasting or sending to a node
 func (cluster *Cluster) newMessage(t messageType, body []byte) *message {
 	return &message{
@@ -198,7 +135,6 @@
 }
 
 // BroadcastString broadcasts a string to all the other nodes in the guble cluster
->>>>>>> a2cd55f8
 func (cluster *Cluster) BroadcastString(sMessage *string) error {
 	logger.WithField("string", sMessage).Debug("BroadcastString")
 	cMessage := &message{
@@ -243,14 +179,10 @@
 }
 
 func (cluster *Cluster) sendToNode(node *memberlist.Node, msgBytes []byte) error {
-<<<<<<< HEAD
 	logger.WithFields(log.Fields{
 		"node": cluster.Config.ID,
 		"to":   node.Name,
 	}).Debug("Sending cluster-message to a node")
-=======
-	logger.WithField("node", node.Name).Debug("Sending cluster-message to a node")
->>>>>>> a2cd55f8
 
 	err := cluster.memberlist.SendToTCP(node, msgBytes)
 	if err != nil {
