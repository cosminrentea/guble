--- conflicted
+++ resolved
@@ -1,13 +1,6 @@
 package cluster
 
-<<<<<<< HEAD
-import (
-	"github.com/hashicorp/go-msgpack/codec"
-	"unsafe"
-)
-=======
 import "github.com/ugorji/go/codec"
->>>>>>> a2cd55f8
 
 type messageType int
 
@@ -38,29 +31,18 @@
 }
 
 func (cmsg *message) encode() ([]byte, error) {
-<<<<<<< HEAD
-	logger.WithField("clusterMessage", cmsg).Debug("encode")
-	encodedBytes := make([]byte, cmsg.length())
-	encoder := codec.NewEncoderBytes(&encodedBytes, h)
-=======
 	logger.WithField("message", cmsg).Debug("Encoding cluster message")
 
 	var bytes []byte
 	encoder := codec.NewEncoderBytes(&bytes, h)
 
->>>>>>> a2cd55f8
 	err := encoder.Encode(cmsg)
 	if err != nil {
 		logger.WithField("err", err).Error("Encoding failed")
 		return nil, err
 	}
 
-<<<<<<< HEAD
-func (cmsg *message) length() int {
-	return int(unsafe.Sizeof(cmsg.Type)) + int(unsafe.Sizeof(cmsg.NodeID)) + len(cmsg.Body)
-=======
 	return bytes, nil
->>>>>>> a2cd55f8
 }
 
 func (cmsg *message) decode(cmsgBytes []byte) error {
@@ -73,10 +55,6 @@
 		logger.WithField("err", err).Error("Decoding failed")
 		return err
 	}
-<<<<<<< HEAD
-	return &cmsg, nil
-=======
 
 	return nil
->>>>>>> a2cd55f8
 }