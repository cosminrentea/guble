package server

import (
	"github.com/Bogh/gcm"
	log "github.com/Sirupsen/logrus"
	"gopkg.in/alecthomas/kingpin.v2"

	"fmt"
	"net"
	"runtime"
	"strconv"
	"strings"

	"github.com/cosminrentea/gobbler/server/apns"
	"github.com/cosminrentea/gobbler/server/configstring"
	"github.com/cosminrentea/gobbler/server/fcm"
	"github.com/cosminrentea/gobbler/server/kafka"
	"github.com/cosminrentea/gobbler/server/sms"
	"github.com/cosminrentea/gobbler/server/websocket"
)

const (
	defaultHttpListen         = ":8080"
	defaultHealthEndpoint     = "/admin/healthcheck"
	defaultMetricsEndpoint    = "/admin/metrics-old"
	defaultPrometheusEndpoint = "/admin/metrics"
	defaultTogglesEndpoint    = "/admin/toggles"
	defaultKVSBackend         = "file"
	defaultMSBackend          = "file"
	defaultStoragePath        = "/var/lib/gobbler"
	defaultNodePort           = "10000"
	development               = "dev"
	integration               = "int"
	preproduction             = "pre"
	production                = "prod"
	memProfile                = "mem"
	cpuProfile                = "cpu"
	blockProfile              = "block"
)

var (
	defaultFCMEndpoint = gcm.GcmSendEndpoint
	defaultFCMMetrics  = true
	defaultAPNSMetrics = true
	defaultSMSMetrics  = true
	environments       = []string{development, integration, preproduction, production}
)

type (
	KafkaReportingConfig struct {
		SmsReportingTopic                  *string
		SubscribeUnsubscribeReportingTopic *string
		FcmReportingTopic                  *string
		ApnsReportingTopic                 *string
	}

	// PostgresConfig is used for configuring the Postgresql connection.
	PostgresConfig struct {
		Host     *string
		Port     *int
		User     *string
		Password *string
		DbName   *string
	}
	// ClusterConfig is used for configuring the cluster component.
	ClusterConfig struct {
		NodeID   *uint8
		NodePort *int
		Remotes  *tcpAddrList
	}
	// GubleConfig is used for configuring Guble server (including its modules / connectors).
	GubleConfig struct {
		Log                  *string
		EnvName              *string
		HttpListen           *string
		KVS                  *string
		MS                   *string
		StoragePath          *string
		HealthEndpoint       *string
		MetricsEndpoint      *string
		PrometheusEndpoint   *string
		TogglesEndpoint      *string
		Profile              *string
		Postgres             PostgresConfig
		FCM                  fcm.Config
		APNS                 apns.Config
		SMS                  sms.Config
		WS                   websocket.Config
		KafkaProducer        kafka.Config
		Cluster              ClusterConfig
		KafkaReportingConfig KafkaReportingConfig
	}
)

var (
	parsed = false

	// Config is the active configuration of guble (used when starting-up the server)
	Config = &GubleConfig{
		Log: kingpin.Flag("log", "Log level").
			Default(log.ErrorLevel.String()).
			Envar(g("LOG")).
			Enum(logLevels()...),
		EnvName: kingpin.Flag("env", `Name of the environment on which the application is running`).
			Default(development).
			Envar(g("ENV")).
			Enum(environments...),
		HttpListen: kingpin.Flag("http", `The address to for the HTTP server to listen on (format: "[Host]:Port")`).
			Default(defaultHttpListen).
			Envar(g("HTTP_LISTEN")).
			String(),
		KVS: kingpin.Flag("kvs", "The storage backend for the key-value store to use : file | memory | postgres ").
			Default(defaultKVSBackend).
			Envar(g("KVS")).
			String(),
		MS: kingpin.Flag("ms", "The message storage backend : file | memory").
			Default(defaultMSBackend).
			HintOptions("file", "memory").
			Envar(g("MS")).
			String(),
		StoragePath: kingpin.Flag("storage-path", "The path for storing messages and key-value data if 'file' is selected").
			Default(defaultStoragePath).
			Envar(g("STORAGE_PATH")).
			ExistingDir(),
		HealthEndpoint: kingpin.Flag("health-endpoint", `The health endpoint to be used by the HTTP server (value for disabling it: "")`).
			Default(defaultHealthEndpoint).
			Envar(g("HEALTH_ENDPOINT")).
			String(),
		MetricsEndpoint: kingpin.Flag("metrics-endpoint", `The metrics endpoint to be used by the HTTP server (value for disabling it: "")`).
			Default(defaultMetricsEndpoint).
			Envar(g("METRICS_ENDPOINT")).
			String(),
		PrometheusEndpoint: kingpin.Flag("prometheus-endpoint", `The metrics Prometheus endpoint to be used by the HTTP server (value for disabling it: "")`).
			Default(defaultPrometheusEndpoint).
			Envar(g("PROMETHEUS_ENDPOINT")).
			String(),
		TogglesEndpoint: kingpin.Flag("toggles-endpoint", `The Feature-Toggles endpoint to be used by the HTTP server (value for disabling it: "")`).
			Default(defaultTogglesEndpoint).
			Envar(g("TOGGLES_ENDPOINT")).
			String(),
		Profile: kingpin.Flag("profile", `The profiler to be used (default: none): mem | cpu | block`).
			Default("").
			Envar(g("PROFILE")).
			Enum("mem", "cpu", "block", ""),
		Postgres: PostgresConfig{
			Host: kingpin.Flag("pg-host", "The PostgreSQL hostname").
				Default("localhost").
				Envar(g("PG_HOST")).
				String(),
			Port: kingpin.Flag("pg-port", "The PostgreSQL port").
				Default("5432").
				Envar(g("PG_PORT")).
				Int(),
			User: kingpin.Flag("pg-user", "The PostgreSQL user").
				Default("guble").
				Envar(g("PG_USER")).
				String(),
			Password: kingpin.Flag("pg-password", "The PostgreSQL password").
				Default("guble").
				Envar(g("PG_PASSWORD")).
				String(),
			DbName: kingpin.Flag("pg-dbname", "The PostgreSQL database name").
				Default("guble").
				Envar(g("PG_DBNAME")).
				String(),
		},
		FCM: fcm.Config{
			Enabled: kingpin.Flag("fcm", "Enable the Google Firebase Cloud Messaging connector").
				Envar(g("FCM")).
				Bool(),
			APIKey: kingpin.Flag("fcm-api-key", "The Google API Key for Google Firebase Cloud Messaging").
				Envar(g("FCM_API_KEY")).
				String(),
			Workers: kingpin.Flag("fcm-workers", "The number of workers handling traffic with Firebase Cloud Messaging (default: number of CPUs)").
				Default(strconv.Itoa(runtime.NumCPU())).
				Envar(g("FCM_WORKERS")).
				Int(),
			Endpoint: kingpin.Flag("fcm-endpoint", "The Google Firebase Cloud Messaging endpoint").
				Default(defaultFCMEndpoint).
				Envar(g("FCM_ENDPOINT")).
				String(),
			Prefix: kingpin.Flag("fcm-prefix", "The FCM prefix / endpoint").
				Envar(g("FCM_PREFIX")).
				Default("/fcm/").
				String(),
			IntervalMetrics: &defaultFCMMetrics,
		},
		APNS: apns.Config{
			Enabled: kingpin.Flag("apns", "Enable the APNS connector (by default, in Development mode)").
				Envar(g("APNS")).
				Bool(),
			Production: kingpin.Flag("apns-production", "Enable the APNS connector in Production mode").
				Envar(g("APNS_PRODUCTION")).
				Bool(),
			CertificateFileName: kingpin.Flag("apns-cert-file", "The APNS certificate file name").
				Envar(g("APNS_CERT_FILE")).
				String(),
			CertificateBytes: kingpin.Flag("apns-cert-bytes", "The APNS certificate bytes, as a string of hex-values").
				Envar(g("APNS_CERT_BYTES")).
				HexBytes(),
			CertificatePassword: kingpin.Flag("apns-cert-password", "The APNS certificate password").
				Envar(g("APNS_CERT_PASSWORD")).
				String(),
			AppTopic: kingpin.Flag("apns-app-topic", "The APNS topic (as used by the mobile application)").
				Envar(g("APNS_APP_TOPIC")).
				String(),
			Prefix: kingpin.Flag("apns-prefix", "The APNS prefix / endpoint").
				Envar(g("APNS_PREFIX")).
				Default("/apns/").
				String(),
			Workers: kingpin.Flag("apns-workers", "The number of workers handling traffic with APNS (default: number of CPUs)").
				Default(strconv.Itoa(runtime.NumCPU())).
				Envar(g("APNS_WORKERS")).
				Int(),
			IntervalMetrics: &defaultAPNSMetrics,
		},
		Cluster: ClusterConfig{
			NodeID: kingpin.Flag("node-id", "(cluster mode) This guble node's own ID: a strictly positive integer number which must be unique in cluster").
				Envar(g("NODE_ID")).
				Uint8(),
			NodePort: kingpin.Flag("node-port", "(cluster mode) This guble node's own local port: a strictly positive integer number").
				Default(defaultNodePort).
				Envar(g("NODE_PORT")).
				Int(),
			Remotes: tcpAddrListParser(kingpin.Flag("remotes", `(cluster mode) The list of TCP addresses of some other guble nodes (format: "IP:port")`).
				Envar(g("NODE_REMOTES"))),
		},
		SMS: sms.Config{
			Enabled: kingpin.Flag("sms", "Enable the SMS gateway").
				Envar(g("SMS")).
				Bool(),
			APIKey: kingpin.Flag("sms-api-key", "The Nexmo API Key for Sending sms").
				Envar(g("SMS_API_KEY")).
				String(),
			APISecret: kingpin.Flag("sms-api-secret", "The Nexmo API Secret for Sending sms").
				Envar(g("SMS_API_SECRET")).
				String(),
			SMSTopic: kingpin.Flag("sms-topic", "The topic for sms route").
				Envar(g("SMS_TOPIC")).
				Default(sms.SMSDefaultTopic).
				String(),
			Toggleable: kingpin.Flag("sms-toggleable", "If sms gateway should be able to be stopped and restarted at runtime").
				Envar(g("SMS_TOGGLEABLE")).
				Bool(),
			Workers: kingpin.Flag("sms-workers", "The number of workers handling traffic with Nexmo sms endpoint").
				Default(strconv.Itoa(runtime.NumCPU())).
				Envar(g("SMS_WORKERS")).
				Int(),
<<<<<<< HEAD
			KafkaReportingTopic: kingpin.Flag("sms-kafka-topic", "The name of the SMS-Reporting Kafka topic").
				Envar(g("SMS_KAFKA_TOPIC")).
				String(),
=======
>>>>>>> c78bd123
			IntervalMetrics: &defaultSMSMetrics,
		},
		WS: websocket.Config{
			Enabled: kingpin.Flag("ws", "Enable the websocket module").
				Envar(g("WS")).
				Bool(),
			Prefix: kingpin.Flag("ws-prefix", "The Websocket prefix").
				Envar(g("WS_PREFIX")).
				Default("/stream/").
				String(),
		},
		KafkaProducer: kafka.Config{
			Brokers: configstring.NewFromKingpin(
				kingpin.Flag("kafka-brokers", `The list Kafka brokers to which Guble should connect (formatted as host:port, separated by spaces or commas)`).
					Envar(g("KAFKA_BROKERS"))),
		},
		KafkaReportingConfig: KafkaReportingConfig{
			SmsReportingTopic: kingpin.Flag("sms-kafka-topic", "The name of the SMS-Reporting Kafka topic").
				Envar("GUBLE_SMS_KAFKA_TOPIC").
				String(),
			SubscribeUnsubscribeReportingTopic: kingpin.Flag("subscribe-kafka-topic", "The name of the  Subscribe/Unsubscribe Reporting Kafka topic").
				Envar("GUBLE_SUBSCRIBE_KAFKA_TOPIC").
				String(),
			ApnsReportingTopic: kingpin.Flag("apns-kafka-topic", "The name of the Apns-Reporting Kafka topic").
				Envar("GUBLE_APNS_KAFKA_TOPIC").
				String(),
			FcmReportingTopic: kingpin.Flag("fcm-kafka-topic", "The name of the fcm-Reporting Kafka topic").
				Envar("GUBLE_FCM_KAFKA_TOPIC").
				String(),
		},
	}
)

func g(s string) string {
	return "GUBLE_" + s
}

func logLevels() (levels []string) {
	for _, level := range log.AllLevels {
		levels = append(levels, level.String())
	}
	return
}

// parseConfig parses the flags from command line. Must be used before accessing the config.
// If there are missing or invalid arguments it will exit the application
// and display a message.
func parseConfig() {
	if parsed {
		return
	}
	kingpin.Parse()
	parsed = true
	return
}

type tcpAddrList []*net.TCPAddr

func (h *tcpAddrList) Set(value string) error {
	addresses := strings.Split(value, " ")

	// Reset the list also, when running tests we add to the same list and is incorrect
	*h = make(tcpAddrList, 0)
	for _, addr := range addresses {
		logger.WithField("addr", addr).Info("value")
		parts := strings.SplitN(addr, ":", 2)
		if len(parts) != 2 {
			return fmt.Errorf("expected HEADER:VALUE got '%s'", addr)
		}
		addr, err := net.ResolveTCPAddr("tcp", addr)
		if err != nil {
			return err
		}
		*h = append(*h, addr)
	}
	return nil
}

func tcpAddrListParser(s kingpin.Settings) (target *tcpAddrList) {
	slist := make(tcpAddrList, 0)
	s.SetValue(&slist)
	return &slist
}

func (h *tcpAddrList) String() string {
	return ""
}<|MERGE_RESOLUTION|>--- conflicted
+++ resolved
@@ -246,12 +246,6 @@
 				Default(strconv.Itoa(runtime.NumCPU())).
 				Envar(g("SMS_WORKERS")).
 				Int(),
-<<<<<<< HEAD
-			KafkaReportingTopic: kingpin.Flag("sms-kafka-topic", "The name of the SMS-Reporting Kafka topic").
-				Envar(g("SMS_KAFKA_TOPIC")).
-				String(),
-=======
->>>>>>> c78bd123
 			IntervalMetrics: &defaultSMSMetrics,
 		},
 		WS: websocket.Config{
