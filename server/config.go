package server

import (
	log "github.com/Sirupsen/logrus"
	"gopkg.in/alecthomas/kingpin.v2"

	"net"
	"runtime"
	"strconv"
)

const (
	defaultHttpListen     = ":8080"
	defaultHealthEndpoint = "/_health"
	defaultKVSBackend     = "file"
	defaultMSBackend      = "file"
	defaultStoragePath    = "/var/lib/guble"
	defaultNodePort       = "10000"
)

type (
	PostgresConfig struct {
		Host     *string
		Port     *int
		User     *string
		Password *string
		DbName   *string
	}
	GCMConfig struct {
		Enabled *bool
		APIKey  *string
		Workers *int
	}
	ClusterConfig struct {
		NodeID   *int
		NodePort *int
		Remotes  *[]*net.TCPAddr
	}
	Config struct {
		Log             *string
		EnvName         *string
		HttpListen      *string
		KVS             *string
		MS              *string
		StoragePath     *string
		HealthEndpoint  *string
		MetricsEndpoint *string
		Postgres        PostgresConfig
		GCM             GCMConfig
		Cluster         ClusterConfig
	}
)

var (
	parsed = false
	config = &Config{
		Log: kingpin.Flag("log", "Log level").
			Default(log.ErrorLevel.String()).
			Envar("GUBLE_LOG").
			Enum(logLevels()...),
		EnvName: kingpin.Flag("env", `Name of the environment on which the application is running`).
			Default(Dev).
			Envar("GUBLE_ENV_NAME").
			Enum(AllEnvName...),
		HttpListen: kingpin.Flag("http", `The address to for the HTTP server to listen on (format: "[Host]:Port")`).
			Default(defaultHttpListen).
			Envar("GUBLE_HTTP_LISTEN").
			String(),
		KVS: kingpin.Flag("kvs", "The storage backend for the key-value store to use : file | memory").
			Default(defaultKVSBackend).
			HintOptions("file", "memory").
			Envar("GUBLE_KVS").
			String(),
		MS: kingpin.Flag("ms", "The message storage backend : file | memory").
			Default(defaultMSBackend).
			HintOptions("file", "memory").
			Envar("GUBLE_MS").
			String(),
		StoragePath: kingpin.Flag("storage-path", "The path for storing messages and key-value data if 'file' is selected").
			Default(defaultStoragePath).
			Envar("GUBLE_STORAGE_PATH").
			ExistingDir(),
		HealthEndpoint: kingpin.Flag("health-endpoint", `The health endpoint to be used by the HTTP server (value for disabling it: "")`).
			Default(defaultHealthEndpoint).
			Envar("GUBLE_HEALTH_ENDPOINT").
			String(),
		MetricsEndpoint: kingpin.Flag("metrics-endpoint", `The metrics endpoint to be used by the HTTP server (disabled by default; a possible value for enabling it: "/_metrics" )`).
			Default("").
			Envar("GUBLE_METRICS_ENDPOINT").
			String(),
		Postgres: PostgresConfig{
			Host:     kingpin.Flag("pg-host", "The PostgreSQL hostname").Default("localhost").Envar("GUBLE_PG_HOST").String(),
			Port:     kingpin.Flag("pg-port", "The PostgreSQL port").Default("5432").Envar("GUBLE_PG_PORT").Int(),
			User:     kingpin.Flag("pg-user", "The PostgreSQL user").Default("guble").Envar("GUBLE_PG_USER").String(),
			Password: kingpin.Flag("pg-password", "The PostgreSQL password").Default("guble").Envar("GUBLE_PG_PASSWORD").String(),
			DbName:   kingpin.Flag("pg-dbname", "The PostgreSQL database name").Default("guble").Envar("GUBLE_PG_DBNAME").String(),
		},
		GCM: GCMConfig{
			Enabled: kingpin.Flag("gcm", "Enable the Google Cloud Messaging Connector").
				Envar("GUBLE_GCM").Bool(),
			APIKey: kingpin.Flag("gcm-api-key", "The Google API Key for Google Cloud Messaging").
				Envar("GUBLE_GCM_API_KEY").String(),
			Workers: kingpin.Flag("gcm-workers", "The number of workers handling traffic with Google Cloud Messaging (default: GOMAXPROCS)").
				Default(strconv.Itoa(runtime.GOMAXPROCS(0))).Envar("GUBLE_GCM_WORKERS").Int(),
		},
		Cluster: ClusterConfig{
			NodeID: kingpin.Flag("node-id", "(cluster mode) This guble node's own ID: a strictly positive integer number which must be unique in cluster").
				Envar("GUBLE_NODE_ID").Int(),
			NodePort: kingpin.Flag("node-port", "(cluster mode) This guble node's own local port: a strictly positive integer number").
				Default(defaultNodePort).Envar("GUBLE_NODE_PORT").Int(),
			Remotes: kingpin.Arg("tcplist", `(cluster mode) The list of TCP addresses of some other guble nodes (format: "IP:port")`).
				TCPList(),
		},
	}
)

func logLevels() (levels []string) {
	for _, level := range log.AllLevels {
		levels = append(levels, level.String())
	}
	return
}

<<<<<<< HEAD
// parseConfig parses the flags from command line. Must be used before accessing the config.
// If there are missing or invalid arguments it will exit the application
// and display a message.
=======
const (
	Dev  string = "dev"
	Int  string = "int"
	Pre  string = "pre"
	Prod string = "prod"
)

var AllEnvName []string = []string{Dev, Int, Pre, Prod}

// Parse parses the flags from command line. Must be used before accessing the config.
// If there are missing or invalid arguments it will exit the application and display a
// corresponding message
>>>>>>> f6125960
func parseConfig() {
	if parsed {
		return
	}
	kingpin.Parse()
	parsed = true
	return
}<|MERGE_RESOLUTION|>--- conflicted
+++ resolved
@@ -121,11 +121,6 @@
 	return
 }
 
-<<<<<<< HEAD
-// parseConfig parses the flags from command line. Must be used before accessing the config.
-// If there are missing or invalid arguments it will exit the application
-// and display a message.
-=======
 const (
 	Dev  string = "dev"
 	Int  string = "int"
@@ -135,10 +130,9 @@
 
 var AllEnvName []string = []string{Dev, Int, Pre, Prod}
 
-// Parse parses the flags from command line. Must be used before accessing the config.
-// If there are missing or invalid arguments it will exit the application and display a
-// corresponding message
->>>>>>> f6125960
+// parseConfig parses the flags from command line. Must be used before accessing the config.
+// If there are missing or invalid arguments it will exit the application
+// and display a message.
 func parseConfig() {
 	if parsed {
 		return
