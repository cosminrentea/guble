--- conflicted
+++ resolved
@@ -123,11 +123,7 @@
 				Envar("GUBLE_NODE_ID").Uint8(),
 			NodePort: kingpin.Flag("node-port", "(cluster mode) This guble node's own local port: a strictly positive integer number").
 				Default(defaultNodePort).Envar("GUBLE_NODE_PORT").Int(),
-<<<<<<< HEAD
 			Remotes: tcpAddrListParser(kingpin.Flag("remotes", `(cluster mode) The list of TCP addresses of some other guble nodes (format: "IP:port")`).
-=======
-			Remotes: stringToTcpAddrList(kingpin.Flag("remotes", `(cluster mode) The list of TCP addresses of some other guble nodes (format: "IP:port")`).
->>>>>>> 77a53b53
 				Envar("GUBLE_NODE_REMOTES")),
 		},
 	}
@@ -166,13 +162,8 @@
 func (h *tcpAddrList) Set(value string) error {
 	addresses := strings.Split(value, " ")
 
-<<<<<<< HEAD
 	// Reset the list also, when running tests we add to the same list and is incorrect
-	*h = make(tcpAddrList, len(addresses))
-=======
-	// Recreate the list on `Set`
 	*h = make(tcpAddrList, 0)
->>>>>>> 77a53b53
 	for _, addr := range addresses {
 		logger.WithField("addr", addr).Info("value")
 		parts := strings.SplitN(addr, ":", 2)
