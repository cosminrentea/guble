package server

import (
	log "github.com/Sirupsen/logrus"

	"github.com/smancke/guble/logformatter"
	"github.com/smancke/guble/server/auth"
	"github.com/smancke/guble/server/cluster"
	"github.com/smancke/guble/server/fcm"
	"github.com/smancke/guble/server/kvstore"
	"github.com/smancke/guble/server/metrics"
	"github.com/smancke/guble/server/rest"
	"github.com/smancke/guble/server/router"
	"github.com/smancke/guble/server/service"
	"github.com/smancke/guble/server/store"
	"github.com/smancke/guble/server/store/dummystore"
	"github.com/smancke/guble/server/store/filestore"
	"github.com/smancke/guble/server/webserver"
	"github.com/smancke/guble/server/websocket"

	"fmt"
	"net"
	"os"
	"os/signal"
	"path"
	"runtime"
	"strconv"
	"syscall"

	"github.com/pkg/profile"
	"github.com/smancke/guble/protocol"
	"github.com/smancke/guble/server/apns"
)

const (
	fileOption = "file"
<<<<<<< HEAD
	fcmPath    = "/fcm/"
=======
	fcmPath    = "/gcm/"
	apnsPath   = "/apns/"
>>>>>>> f2e54ed2
)

var AfterMessageDelivery = func(m *protocol.Message) {
	logger.WithField("message", m).Debug("message delivered")
}

// ValidateStoragePath validates the guble configuration with regard to the storagePath
// (which can be used by MessageStore and/or KVStore implementations).
var ValidateStoragePath = func() error {
	if *Config.KVS == fileOption || *Config.MS == fileOption {
		testfile := path.Join(*Config.StoragePath, "write-test-file")
		f, err := os.Create(testfile)
		if err != nil {
			logger.WithError(err).WithField("storagePath", *Config.StoragePath).Error("Storage path not present/writeable.")
			return err
		}
		f.Close()
		os.Remove(testfile)
	}
	return nil
}

// CreateAccessManager is a func which returns a auth.AccessManager implementation
// (currently: AllowAllAccessManager).
var CreateAccessManager = func() auth.AccessManager {
	return auth.NewAllowAllAccessManager(true)
}

// CreateKVStore is a func which returns a kvstore.KVStore implementation
// (currently, based on guble configuration).
var CreateKVStore = func() kvstore.KVStore {
	switch *Config.KVS {
	case "memory":
		return kvstore.NewMemoryKVStore()
	case "file":
		db := kvstore.NewSqliteKVStore(path.Join(*Config.StoragePath, "kv-store.db"), true)
		if err := db.Open(); err != nil {
			logger.WithError(err).Panic("Could not open sqlite database connection")
		}
		return db
	case "postgres":
		db := kvstore.NewPostgresKVStore(kvstore.PostgresConfig{
			ConnParams: map[string]string{
				"host":     *Config.Postgres.Host,
				"port":     strconv.Itoa(*Config.Postgres.Port),
				"user":     *Config.Postgres.User,
				"password": *Config.Postgres.Password,
				"dbname":   *Config.Postgres.DbName,
				"sslmode":  "disable",
			},
			MaxIdleConns: 1,
			MaxOpenConns: runtime.GOMAXPROCS(0),
		})
		if err := db.Open(); err != nil {
			logger.WithError(err).Panic("Could not open postgres database connection")
		}
		return db
	default:
		panic(fmt.Errorf("Unknown key-value backend: %q", *Config.KVS))
	}
}

// CreateMessageStore is a func which returns a store.MessageStore implementation
// (currently, based on guble configuration).
var CreateMessageStore = func() store.MessageStore {
	switch *Config.MS {
	case "none", "memory", "":
		return dummystore.New(kvstore.NewMemoryKVStore())
	case "file":
		logger.WithField("storagePath", *Config.StoragePath).Info("Using FileMessageStore in directory")
		return filestore.New(*Config.StoragePath)
	default:
		panic(fmt.Errorf("Unknown message-store backend: %q", *Config.MS))
	}
}

// CreateModules is a func which returns a slice of modules which should be used by the service
// (currently, based on guble configuration);
// see package `service` for terminological details.
var CreateModules = func(router router.Router) []interface{} {
	var modules []interface{}

	if wsHandler, err := websocket.NewWSHandler(router, "/stream/"); err != nil {
		logger.WithError(err).Error("Error loading WSHandler module")
	} else {
		modules = append(modules, wsHandler)
	}

	modules = append(modules, rest.NewRestMessageAPI(router, "/api/"))

	if *Config.FCM.Enabled {
		logger.Info("Firebase Cloud Messaging: enabled")
		if *Config.FCM.APIKey == "" {
			logger.Panic("The API Key has to be provided when Firebase Cloud Messaging is enabled")
		}
		Config.FCM.AfterMessageDelivery = AfterMessageDelivery
		if fcmConn, err := fcm.New(router, fcmPath, Config.FCM); err != nil {
			logger.WithError(err).Error("Error creating FCM connector")
		} else {
			modules = append(modules, fcmConn)
		}
	} else {
		logger.Info("Firebase Cloud Messaging: disabled")
	}

	if *Config.APNS.Enabled {
		if *Config.APNS.Production {
			logger.Info("APNS: enabled in production mode")
		} else {
			logger.Info("APNS: enabled in development mode")
		}
		logger.Info("APNS: enabled")
		if (*Config.APNS.CertificateFileName == "" && Config.APNS.CertificateBytes == nil) || *Config.APNS.CertificatePassword == "" {
			logger.Panic("The certificate (as filename or bytes), and a non-empty password have to be provided when APNS is enabled")
		}
		if apnsConn, err := apns.New(router, apnsPath, Config.APNS); err != nil {
			logger.WithError(err).Error("Error creating APNS connector")
		} else {
			modules = append(modules, apnsConn)
		}
	} else {
		logger.Info("APNS: disabled")
	}

	return modules
}

// Main is the entry-point of the guble server.
func Main() {
	defer func() {
		if p := recover(); p != nil {
			logger.Fatal("Fatal error in gubled after recover")
		}
	}()

	parseConfig()

	log.SetFormatter(&logformatter.LogstashFormatter{Env: *Config.EnvName})
	level, err := log.ParseLevel(*Config.Log)
	if err != nil {
		logger.WithError(err).Fatal("Invalid log level")
	}
	log.SetLevel(level)

	switch *Config.Profile {
	case cpuProfile:
		logger.Info("starting to profile cpu")
		defer profile.Start(profile.CPUProfile).Stop()
	case memProfile:
		logger.Info("starting to profile memory")
		defer profile.Start(profile.MemProfile).Stop()
	case blockProfile:
		logger.Info("starting to profile blocking/contention")
		defer profile.Start(profile.BlockProfile).Stop()
	default:
		logger.Debug("no profiling was started")
	}

	if err := ValidateStoragePath(); err != nil {
		logger.Fatal("Fatal error in gubled in validation of storage path")
	}

	srv := StartService()
	if srv == nil {
		logger.Fatal("exiting because of unrecoverable error(s) when starting the service")
	}

	waitForTermination(func() {
		err := srv.Stop()
		if err != nil {
			logger.WithField("error", err.Error()).Error("errors occurred while stopping service")
		}
	})
}

// StartService starts a server.Service after first creating the router (and its dependencies), the webserver.
func StartService() *service.Service {
	//TODO StartService could return an error in case it fails to start

	accessManager := CreateAccessManager()
	messageStore := CreateMessageStore()
	kvStore := CreateKVStore()

	var cl *cluster.Cluster
	var err error

	if *Config.Cluster.NodeID > 0 {
		exitIfInvalidClusterParams(*Config.Cluster.NodeID, *Config.Cluster.NodePort, *Config.Cluster.Remotes)
		logger.Info("Starting in cluster-mode")
		cl, err = cluster.New(&cluster.Config{
			ID:      *Config.Cluster.NodeID,
			Port:    *Config.Cluster.NodePort,
			Remotes: *Config.Cluster.Remotes,
		})
		if err != nil {
			logger.WithField("err", err).Fatal("Module could not be started (cluster)")
		}
	} else {
		logger.Info("Starting in standalone-mode")
	}

	r := router.New(accessManager, messageStore, kvStore, cl)
	websrv := webserver.New(*Config.HttpListen)

	srv := service.New(r, websrv).
		HealthEndpoint(*Config.HealthEndpoint).
		MetricsEndpoint(*Config.MetricsEndpoint)

	srv.RegisterModules(0, 6, kvStore, messageStore)
	srv.RegisterModules(4, 3, CreateModules(r)...)

	if err = srv.Start(); err != nil {
		logger.WithField("error", err.Error()).Error("errors occurred while starting service")
		if err = srv.Stop(); err != nil {
			logger.WithField("error", err.Error()).Error("errors occured when stopping service after it failed to start")
		}
		return nil
	}

	return srv
}

func exitIfInvalidClusterParams(nodeID uint8, nodePort int, remotes []*net.TCPAddr) {
	if (nodeID <= 0 && len(remotes) > 0) || (nodePort <= 0) {
		errorMessage := "Could not start in cluster-mode: invalid/incomplete parameters"
		logger.WithFields(log.Fields{
			"nodeID":          nodeID,
			"nodePort":        nodePort,
			"numberOfRemotes": len(remotes),
		}).Fatal(errorMessage)
	}
}

func waitForTermination(callback func()) {
	signalC := make(chan os.Signal)
	signal.Notify(signalC, syscall.SIGINT, syscall.SIGTERM)
	sig := <-signalC
	logger.Infof("Got signal '%v' .. exiting gracefully now", sig)
	callback()
	metrics.LogOnDebugLevel()
	logger.Info("Exit gracefully now")
	os.Exit(0)
}<|MERGE_RESOLUTION|>--- conflicted
+++ resolved
@@ -34,12 +34,8 @@
 
 const (
 	fileOption = "file"
-<<<<<<< HEAD
 	fcmPath    = "/fcm/"
-=======
-	fcmPath    = "/gcm/"
 	apnsPath   = "/apns/"
->>>>>>> f2e54ed2
 )
 
 var AfterMessageDelivery = func(m *protocol.Message) {
