package server

import (
	"errors"
	"fmt"
	"github.com/golang/mock/gomock"
	"github.com/smancke/guble/protocol"
	"github.com/smancke/guble/server/auth"
	"github.com/smancke/guble/testutil"
	"github.com/stretchr/testify/assert"
	"testing"
	"time"
)

var aTestByteMessage = []byte("Hello World!")
var chanSize = 10

func TestRouter_AddAndRemoveRoutes(t *testing.T) {
	a := assert.New(t)

	accessManager := auth.NewAllowAllAccessManager(true)

	// Given a Multiplexer
	router := NewRouter(accessManager, nil, nil).(*router)
	router.Start()

	// when i add two routes in the same path
	channel := make(chan *MessageForRoute, chanSize)
	routeBlah1, _ := router.Subscribe(NewRoute("/blah", "appid01", "user01", channel))
	routeBlah2, _ := router.Subscribe(NewRoute("/blah", "appid02", "user01", channel))

	// and one route in another path
	routeFoo, _ := router.Subscribe(NewRoute("/foo", "appid01", "user01", channel))

	// then

	// the routes are stored
	a.Equal(2, len(router.routes[protocol.Path("/blah")]))
	a.True(routeBlah1.equals(router.routes[protocol.Path("/blah")][0]))
	a.True(routeBlah2.equals(router.routes[protocol.Path("/blah")][1]))

	a.Equal(1, len(router.routes[protocol.Path("/foo")]))
	a.True(routeFoo.equals(router.routes[protocol.Path("/foo")][0]))

	// when i remove routes
	router.Unsubscribe(routeBlah1)
	router.Unsubscribe(routeFoo)

	// then they are gone
	a.Equal(1, len(router.routes[protocol.Path("/blah")]))
	a.True(routeBlah2.equals(router.routes[protocol.Path("/blah")][0]))

	a.Nil(router.routes[protocol.Path("/foo")])
}

func TestRouter_SubscribeNotAllowed(t *testing.T) {
	ctrl, finish := testutil.NewMockCtrl(t)
	defer finish()
	a := assert.New(t)

	tam := NewMockAccessManager(ctrl)
	tam.EXPECT().IsAllowed(auth.READ, "user01", protocol.Path("/blah")).Return(false)

	router := NewRouter(tam, nil, nil).(*router)
	router.Start()

	channel := make(chan *MessageForRoute, chanSize)
	_, e := router.Subscribe(NewRoute("/blah", "appid01", "user01", channel))

	// default TestAccessManager denies all
	a.NotNil(e)

	// now add permissions
	tam.EXPECT().IsAllowed(auth.READ, "user01", protocol.Path("/blah")).Return(true)

	// and user shall be allowed to subscribe
	_, e = router.Subscribe(NewRoute("/blah", "appid01", "user01", channel))

	a.Nil(e)
}

func TestRouter_HandleMessageNotAllowed(t *testing.T) {
	ctrl, finish := testutil.NewMockCtrl(t)
	defer finish()
	a := assert.New(t)

	tam := NewMockAccessManager(ctrl)
	msMock := NewMockMessageStore(ctrl)

	// Given a Multiplexer with route
	router, r := aRouterRoute(chanSize)
	router.accessManager = tam
	router.messageStore = msMock

	tam.EXPECT().IsAllowed(auth.WRITE, r.UserID, r.Path).Return(false)

	// when i send a message to the route
	e := router.HandleMessage(&protocol.Message{
		Path:   r.Path,
		Body:   aTestByteMessage,
		UserID: r.UserID,
	})

	// an error shall be returned
	a.NotNil(e)

	// and when permission is granted
	tam.EXPECT().IsAllowed(auth.WRITE, r.UserID, r.Path).Return(true)
	msMock.EXPECT().StoreTx(r.Path.Partition(), gomock.Any()).Return(nil)

	// sending message
	e = router.HandleMessage(&protocol.Message{
		Path:   r.Path,
		Body:   aTestByteMessage,
		UserID: r.UserID,
	})

	// shall give no error
	a.Nil(e)
}

func TestRouter_ReplacingOfRoutes(t *testing.T) {
	a := assert.New(t)

	// Given a router with a route
	router := NewRouter(auth.NewAllowAllAccessManager(true), nil, nil).(*router)
	router.Start()

	router.Subscribe(NewRoute("/blah", "appid01", "user01", nil))

	// when: i add another route with the same Application Id and Same Path
	router.Subscribe(NewRoute("/blah", "appid01", "newUserId", nil))

	// then: the router only contains the new route
	a.Equal(1, len(router.routes))
	a.Equal(1, len(router.routes["/blah"]))
	a.Equal("newUserId", router.routes["/blah"][0].UserID)
}

func TestRouter_SimpleMessageSending(t *testing.T) {
	ctrl, finish := testutil.NewMockCtrl(t)
	defer finish()
	a := assert.New(t)

	// Given a Multiplexer with route
	router, r := aRouterRoute(chanSize)

	msMock := NewMockMessageStore(ctrl)
	router.messageStore = msMock
	msMock.EXPECT().StoreTx(r.Path.Partition(), gomock.Any()).Return(nil)

	// when i send a message to the route
	router.HandleMessage(&protocol.Message{Path: r.Path, Body: aTestByteMessage})

	// then I can receive it a short time later
	assertChannelContainsMessage(a, r.MessagesChannel(), aTestByteMessage)
}

func TestRouter_RoutingWithSubTopics(t *testing.T) {
	ctrl, finish := testutil.NewMockCtrl(t)
	defer finish()
	a := assert.New(t)

	// Given a Multiplexer with route
	router := NewRouter(auth.NewAllowAllAccessManager(true), nil, nil).(*router)
	router.Start()

	msMock := NewMockMessageStore(ctrl)
	router.messageStore = msMock
	// expect a message to `blah` partition first and `blahblub` second
	msMock.EXPECT().StoreTx("blah", gomock.Any()).Return(nil)
	msMock.EXPECT().StoreTx("blahblub", gomock.Any()).Return(nil)

	channel := make(chan *MessageForRoute, chanSize)
	r, _ := router.Subscribe(NewRoute("/blah", "appid01", "user01", channel))

	// when i send a message to a subroute
	router.HandleMessage(&protocol.Message{Path: "/blah/blub", Body: aTestByteMessage})

	// then I can receive the message
	assertChannelContainsMessage(a, r.MessagesChannel(), aTestByteMessage)

	// but, when i send a message to a resource, which is just a substring
	router.HandleMessage(&protocol.Message{Path: "/blahblub", Body: aTestByteMessage})

	// then the message gets not delivered
	a.Equal(0, len(r.MessagesChannel()))
}

func TestMatchesTopic(t *testing.T) {
	for _, test := range []struct {
		messagePath protocol.Path
		routePath   protocol.Path
		matches     bool
	}{
		{"/foo", "/foo", true},
		{"/foo/xyz", "/foo", true},
		{"/foo", "/bar", false},
		{"/fooxyz", "/foo", false},
		{"/foo", "/bar/xyz", false},
	} {
		if !test.matches == matchesTopic(test.messagePath, test.routePath) {
			t.Errorf("error: expected %v, but: matchesTopic(%q, %q) = %v", test.matches, test.messagePath, test.routePath, matchesTopic(test.messagePath, test.routePath))
		}
	}
}

func TestRoute_IsRemovedIfChannelIsFull(t *testing.T) {
	ctrl, finish := testutil.NewMockCtrl(t)
	defer finish()
	a := assert.New(t)

	// Given a Multiplexer with route
	router, r := aRouterRoute(chanSize)

	msMock := NewMockMessageStore(ctrl)
	router.messageStore = msMock
	msMock.EXPECT().StoreTx(gomock.Any(), gomock.Any()).MaxTimes(chanSize + 1)

	// where the channel is full of messages
	for i := 0; i < chanSize; i++ {
		router.HandleMessage(&protocol.Message{Path: r.Path, Body: aTestByteMessage})
	}

	// when I send one more message
	done := make(chan bool, 1)
	go func() {
		router.HandleMessage(&protocol.Message{Path: r.Path, Body: aTestByteMessage})
		done <- true
	}()

	// then: the it returns immediately
	select {
	case <-done:
	case <-time.After(time.Millisecond * 10):
		a.Fail("Not returning!")
	}

	time.Sleep(time.Millisecond * 1)

	// fetch messages from the channel
	for i := 0; i < chanSize; i++ {
		select {
		case _, open := <-r.MessagesChannel():
			a.True(open)
		case <-time.After(time.Millisecond * 10):
			a.Fail("error not enough messages in channel")
		}
	}

	// and the channel is closed
	select {
	case _, open := <-r.MessagesChannel():
		a.False(open)
	default:
		fmt.Printf("len(r.C): %v", len(r.MessagesChannel()))
		a.Fail("channel was not closed")
	}
}

func TestRouter_storeInTxAndHandle(t *testing.T) {
	ctrl, finish := testutil.NewMockCtrl(t)
	defer finish()
	a := assert.New(t)
	startTime := time.Now()

	msg := &protocol.Message{Path: protocol.Path("/topic1")}
	var storedMsg []byte

	messageStoreMock := NewMockMessageStore(ctrl)
	router := NewRouter(
		auth.NewAllowAllAccessManager(true),
		messageStoreMock,
		nil,
	).(*router)

	messageStoreMock.EXPECT().StoreTx("topic1", gomock.Any()).
		Do(func(topic string, callback func(msgId uint64) []byte) {
			storedMsg = callback(uint64(42))
		})

	receive := make(chan *protocol.Message)
	go func() {
		msg := <-router.handleC

		a.Equal(uint64(42), msg.ID)
		t := time.Unix(msg.Time, 0) // publishing time
		a.True(t.After(startTime.Add(-1 * time.Second)))
		a.True(t.Before(time.Now().Add(time.Second)))

		receive <- msg
	}()
	router.HandleMessage(msg)
	routedMsg := <-receive

	a.Equal(routedMsg.Bytes(), storedMsg)
}

// Router should handle the buffered messages and after that close the route
func TestRouter_CleanShutdown(t *testing.T) {
	ctrl, finish := testutil.NewMockCtrl(t)
	defer finish()
	testutil.EnableDebugForMethod()

	assert := assert.New(t)

	var ID uint64

	msMock := NewMockMessageStore(ctrl)
	msMock.EXPECT().StoreTx("blah", gomock.Any()).
		Return(nil).
		Do(func(partition string, callback func(msgID uint64) []byte) error {
			ID++
			callback(ID)
			return nil
		}).
		AnyTimes()

	router := NewRouter(auth.NewAllowAllAccessManager(true), msMock, nil).(*router)
	router.Start()

	route, err := router.Subscribe(NewRoute("/blah", "appid01", "user01", make(chan *MessageForRoute, 3)))
	assert.Nil(err)

	done := make(chan bool)

	// read the messages until done is closed
	go func() {
		for {
			_, ok := <-route.MessagesChannel()
			select {
			case <-done:
				return
			default:
				assert.True(ok)
			}
		}
	}()

	// Send messages in the router until error
	go func() {
		for {
			err := router.HandleMessage(&protocol.Message{
				Path: protocol.Path("/blah"),
				Body: aTestByteMessage,
			})

			if err != nil {
				mse, ok := err.(*ModuleStoppingError)
				assert.True(ok)
				assert.Equal("Router", mse.Name)
				return
			}

			// if done has been closed and no error then we must fail the test
			select {
			case _, ok := <-done:
				if !ok {
					assert.Fail("Expected error from router handle message")
				}
			default:
			}
		}
	}()

	close(done)
	err = router.Stop()
	assert.Nil(err)

	// wait above goroutine to finish
	<-time.After(50 * time.Millisecond)
}

func aRouterRoute(chSize int) (*router, *Route) {
	router := NewRouter(auth.NewAllowAllAccessManager(true), nil, nil).(*router)
	router.Start()
	route, _ := router.Subscribe(
		NewRoute("/blah", "appid01", "user01", make(chan *MessageForRoute, chanSize)),
	)
	return router, route
}

func assertChannelContainsMessage(a *assert.Assertions, c chan *MessageForRoute, msg []byte) {
	select {
	case msgBack := <-c:
		a.Equal(string(msg), string(msgBack.Message.Body))
	case <-time.After(time.Millisecond * 5):
		a.Fail("No message received")
	}
}

func TestRouter_Check(t *testing.T) {
	ctrl, finish := testutil.NewMockCtrl(t)
	defer finish()
	a := assert.New(t)

	// Given a Multiplexer with route
	router, _ := aRouterRoute(1)

	// mock messageStore
	msMock := NewMockMessageStore(ctrl)
	router.messageStore = msMock

	//mock kvStore
	mockKvStore := NewMockKVStore(ctrl)
	router.kvStore = mockKvStore

	msMock.EXPECT().Check().Return(nil)
	mockKvStore.EXPECT().Check().Return(nil)
	//both router health checks will work
	err := router.Check()
	a.Nil(err)

<<<<<<< HEAD
	//router messageStore will return error
	msMock.EXPECT().Check().Return(errors.New("HDD Disk is almost full ."))
=======
	msMock.EXPECT().Check().Return(errors.New("HDD Disk is almost full."))
>>>>>>> 9b5c9830
	err = router.Check()
	a.NotNil(err)

	//router message store will return no error but router kvstore will return error
	msMock.EXPECT().Check().Return(nil)
	mockKvStore.EXPECT().Check().Return(errors.New("DB closed"))
	err = router.Check()
	a.NotNil(err)
}<|MERGE_RESOLUTION|>--- conflicted
+++ resolved
@@ -411,12 +411,8 @@
 	err := router.Check()
 	a.Nil(err)
 
-<<<<<<< HEAD
 	//router messageStore will return error
 	msMock.EXPECT().Check().Return(errors.New("HDD Disk is almost full ."))
-=======
-	msMock.EXPECT().Check().Return(errors.New("HDD Disk is almost full."))
->>>>>>> 9b5c9830
 	err = router.Check()
 	a.NotNil(err)
 
