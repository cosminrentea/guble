package server

import (
	"errors"
	"testing"
	"time"

	"github.com/golang/mock/gomock"
	"github.com/smancke/guble/kvstore"
	"github.com/smancke/guble/protocol"
	"github.com/smancke/guble/server/auth"
	"github.com/smancke/guble/store"
	"github.com/smancke/guble/testutil"
	"github.com/stretchr/testify/assert"
)

var aTestByteMessage = []byte("Hello World!")

type msChecker struct {
	*MockMessageStore
	*MockChecker
}

func newMSChecker() *msChecker {
	return &msChecker{
		NewMockMessageStore(testutil.MockCtrl),
		NewMockChecker(testutil.MockCtrl),
	}
}

type kvsChecker struct {
	*MockKVStore
	*MockChecker
}

func newKVSChecker() *kvsChecker {
	return &kvsChecker{
		NewMockKVStore(testutil.MockCtrl),
		NewMockChecker(testutil.MockCtrl),
	}
}

func TestRouter_AddAndRemoveRoutes(t *testing.T) {
	a := assert.New(t)

	// Given a Router
	router, _, _, _ := aStartedRouter()

	// when i add two routes in the same path
	routeBlah1, _ := router.Subscribe(NewRoute(
		RouteOptions{
			RouteParams: RouteParams{"application_id": "appid01", "user_id": "user01"},
			Path:        protocol.Path("/blah"),
			ChannelSize: chanSize,
		},
	))
	routeBlah2, _ := router.Subscribe(NewRoute(
		RouteOptions{
			RouteParams: RouteParams{"application_id": "appid02", "user_id": "user01"},
			Path:        protocol.Path("/blah"),
			ChannelSize: chanSize,
		},
	))

	// and one route in another path
	routeFoo, _ := router.Subscribe(NewRoute(
		RouteOptions{
			RouteParams: RouteParams{"application_id": "appid01", "user_id": "user01"},
			Path:        protocol.Path("/foo"),
			ChannelSize: chanSize,
		},
	))

	// then

	// the routes are stored
	a.Equal(2, len(router.routes[protocol.Path("/blah")]))
	a.True(routeBlah1.Equal(router.routes[protocol.Path("/blah")][0]))
	a.True(routeBlah2.Equal(router.routes[protocol.Path("/blah")][1]))

	a.Equal(1, len(router.routes[protocol.Path("/foo")]))
	a.True(routeFoo.Equal(router.routes[protocol.Path("/foo")][0]))

	// when i remove routes
	router.Unsubscribe(routeBlah1)
	router.Unsubscribe(routeFoo)

	// then they are gone
	a.Equal(1, len(router.routes[protocol.Path("/blah")]))
	a.True(routeBlah2.Equal(router.routes[protocol.Path("/blah")][0]))

	a.Nil(router.routes[protocol.Path("/foo")])
}

func TestRouter_SubscribeNotAllowed(t *testing.T) {
	ctrl, finish := testutil.NewMockCtrl(t)
	defer finish()
	a := assert.New(t)

	am := NewMockAccessManager(ctrl)
	msMock := NewMockMessageStore(ctrl)
	kvsMock := NewMockKVStore(ctrl)

	am.EXPECT().IsAllowed(auth.READ, "user01", protocol.Path("/blah")).Return(false)

	router := NewRouter(am, msMock, kvsMock, nil).(*router)
	router.Start()

	_, e := router.Subscribe(NewRoute(
		RouteOptions{
			RouteParams: RouteParams{"application_id": "appid01", "user_id": "user01"},
			Path:        protocol.Path("/blah"),
			ChannelSize: chanSize,
		},
	))

	// default TestAccessManager denies all
	a.NotNil(e)

	// now add permissions
	am.EXPECT().IsAllowed(auth.READ, "user01", protocol.Path("/blah")).Return(true)

	// and user shall be allowed to subscribe
	_, e = router.Subscribe(NewRoute(
		RouteOptions{
			RouteParams: RouteParams{"application_id": "appid01", "user_id": "user01"},
			Path:        protocol.Path("/blah"),
			ChannelSize: chanSize,
		},
	))

	a.Nil(e)
}

func TestRouter_HandleMessageNotAllowed(t *testing.T) {
	// defer testutil.EnableDebugForMethod()()
	ctrl, finish := testutil.NewMockCtrl(t)
	defer finish()
	a := assert.New(t)

	amMock := NewMockAccessManager(ctrl)
	msMock := NewMockMessageStore(ctrl)
	kvsMock := NewMockKVStore(ctrl)

	// Given a Router with route
	router, r := aRouterRoute(chanSize)
	router.accessManager = amMock
	router.messageStore = msMock
	router.kvStore = kvsMock

	amMock.EXPECT().IsAllowed(auth.WRITE, r.Get("user_id"), r.Path).Return(false)

	// when i send a message to the route
	err := router.HandleMessage(&protocol.Message{
		Path:   r.Path,
		Body:   aTestByteMessage,
		UserID: r.Get("user_id"),
	})

	// an error shall be returned
	a.Error(err)

	// and when permission is granted
<<<<<<< HEAD
	id, ts := uint64(2), time.Now().Unix()

	amMock.EXPECT().IsAllowed(auth.WRITE, r.UserID, r.Path).Return(true)
	msMock.EXPECT().
		StoreMessage(gomock.Any(), gomock.Any()).
		Do(func(m *protocol.Message, nodeID int) (int, error) {
			m.ID = id
			m.Time = ts
			m.NodeID = nodeID
			return len(m.Bytes()), nil
		})
=======
	amMock.EXPECT().IsAllowed(auth.WRITE, r.Get("user_id"), r.Path).Return(true)
	msMock.EXPECT().StoreTx(r.Path.Partition(), gomock.Any()).Return(nil)
>>>>>>> 351cd12a

	// sending message
	err = router.HandleMessage(&protocol.Message{
		Path:   r.Path,
		Body:   aTestByteMessage,
		UserID: r.Get("user_id"),
	})

	// shall give no error
	a.NoError(err)
}

func TestRouter_ReplacingOfRoutes(t *testing.T) {
	a := assert.New(t)

	// Given a Router with a route
	router, _, _, _ := aStartedRouter()

	router.Subscribe(NewRoute(

		RouteOptions{
			RouteParams: RouteParams{"application_id": "appid01", "user_id": "user01"},
			Path:        protocol.Path("/blah"),
		},
	))

	// when: i add another route with the same Application Id and Same Path
	router.Subscribe(NewRoute(
		RouteOptions{
			RouteParams: RouteParams{"application_id": "appid01", "user_id": "newUserId"},
			Path:        protocol.Path("/blah"),
		},
	))

	// then: the router only contains the new route
	a.Equal(1, len(router.routes))
	a.Equal(1, len(router.routes["/blah"]))
	a.Equal("newUserId", router.routes["/blah"][0].Get("user_id"))
}

func TestRouter_SimpleMessageSending(t *testing.T) {
	ctrl, finish := testutil.NewMockCtrl(t)
	defer finish()
	a := assert.New(t)

	// Given a Router with route
	router, r := aRouterRoute(chanSize)
	msMock := NewMockMessageStore(ctrl)
	router.messageStore = msMock

	id, ts := uint64(2), time.Now().Unix()
	msMock.EXPECT().
		StoreMessage(gomock.Any(), gomock.Any()).
		Do(func(m *protocol.Message, nodeID int) (int, error) {
			m.ID = id
			m.Time = ts
			m.NodeID = nodeID
			return len(m.Bytes()), nil
		})

	// when i send a message to the route
	router.HandleMessage(&protocol.Message{Path: r.Path, Body: aTestByteMessage})

	// then I can receive it a short time later
	assertChannelContainsMessage(a, r.MessagesChannel(), aTestByteMessage)
}

func TestRouter_RoutingWithSubTopics(t *testing.T) {
	ctrl, finish := testutil.NewMockCtrl(t)
	defer finish()
	a := assert.New(t)

	// Given a Router with route
	router, _, _, _ := aStartedRouter()

	msMock := NewMockMessageStore(ctrl)
	router.messageStore = msMock
	// expect a message to `blah` partition first and `blahblub` second
	msMock.EXPECT().
		StoreMessage(gomock.Any(), gomock.Any()).
		Do(func(m *protocol.Message, nodeID int) (int, error) {
			a.Equal("/blah/blub", string(m.Path))
			return 0, nil
		})

	msMock.EXPECT().
		StoreMessage(gomock.Any(), gomock.Any()).
		Do(func(m *protocol.Message, nodeID int) (int, error) {
			a.Equal("/blahblub", string(m.Path))
			return 0, nil
		})

	r, _ := router.Subscribe(NewRoute(
		RouteOptions{
			RouteParams: RouteParams{"application_id": "appid01", "user_id": "user01"},
			Path:        protocol.Path("/blah"),
			ChannelSize: chanSize,
		},
	))

	// when i send a message to a subroute
	router.HandleMessage(&protocol.Message{Path: "/blah/blub", Body: aTestByteMessage})

	// then I can receive the message
	assertChannelContainsMessage(a, r.MessagesChannel(), aTestByteMessage)

	// but, when i send a message to a resource, which is just a substring
	router.HandleMessage(&protocol.Message{Path: "/blahblub", Body: aTestByteMessage})

	// then the message gets not delivered
	a.Equal(0, len(r.MessagesChannel()))
}

func TestMatchesTopic(t *testing.T) {
	for _, test := range []struct {
		messagePath protocol.Path
		routePath   protocol.Path
		matches     bool
	}{
		{"/foo", "/foo", true},
		{"/foo/xyz", "/foo", true},
		{"/foo", "/bar", false},
		{"/fooxyz", "/foo", false},
		{"/foo", "/bar/xyz", false},
	} {
		if !test.matches == matchesTopic(test.messagePath, test.routePath) {
			t.Errorf("error: expected %v, but: matchesTopic(%q, %q) = %v",
				test.matches, test.messagePath, test.routePath, matchesTopic(test.messagePath, test.routePath))
		}
	}
}

func TestRoute_IsRemovedIfChannelIsFull(t *testing.T) {
	ctrl, finish := testutil.NewMockCtrl(t)
	defer finish()
	a := assert.New(t)

	// Given a Router with route
	router, r := aRouterRoute(chanSize)
	r.SetTimeout(5 * time.Millisecond)

	msMock := NewMockMessageStore(ctrl)
	router.messageStore = msMock

	msMock.EXPECT().
		StoreMessage(gomock.Any(), gomock.Any()).
		Do(func(m *protocol.Message, nodeID int) (int, error) {
			a.Equal(r.Path, m.Path)
			return 0, nil
		}).MaxTimes(chanSize + 1)

	// where the channel is full of messages
	for i := 0; i < chanSize; i++ {
		router.HandleMessage(&protocol.Message{Path: r.Path, Body: aTestByteMessage})
	}

	// when I send one more message
	done := make(chan bool)
	go func() {
		router.HandleMessage(&protocol.Message{Path: r.Path, Body: aTestByteMessage})
		done <- true
	}()

	// then: it returns immediately
	select {
	case <-done:
	case <-time.After(time.Millisecond * 10):
		a.Fail("Not returning!")
	}

	time.Sleep(time.Millisecond)

	// fetch messages from the channel
	for i := 0; i < chanSize; i++ {
		select {
		case _, open := <-r.MessagesChannel():
			a.True(open)
		case <-time.After(time.Millisecond * 10):
			a.Fail("error not enough messages in channel")
		}
	}

	// and the channel is closed
	select {
	case _, open := <-r.MessagesChannel():
		a.False(open)
	default:
		logger.Debug("len(r.C): %v", len(r.MessagesChannel()))
		a.Fail("channel was not closed")
	}
}

// Router should handle the buffered messages also after the closing of the route
func TestRouter_CleanShutdown(t *testing.T) {
	//testutil.EnableDebugForMethod()
	ctrl, finish := testutil.NewMockCtrl(t)
	defer finish()

	assert := assert.New(t)

	var ID uint64

	msMock := NewMockMessageStore(ctrl)
	msMock.EXPECT().Store("blah", gomock.Any(), gomock.Any()).
		Return(nil).
		Do(func(partition string, callback func(msgID uint64) []byte) error {
			ID++
			callback(ID)
			return nil
		}).
		AnyTimes()

	router, _, _, _ := aStartedRouter()
	router.messageStore = msMock

	route, err := router.Subscribe(NewRoute(
		RouteOptions{
			RouteParams: RouteParams{"application_id": "appid01", "user_id": "user01"},
			Path:        protocol.Path("/blah"),
			ChannelSize: 3,
		},
	))
	assert.Nil(err)

	doneC := make(chan bool)

	// read the messages until done is closed
	go func() {
		for {
			_, ok := <-route.MessagesChannel()
			select {
			case <-doneC:
				return
			default:
				assert.True(ok)
			}
		}
	}()

	// Send messages in the router until error
	go func() {
		for {
			err := router.HandleMessage(&protocol.Message{
				Path: protocol.Path("/blah"),
				Body: aTestByteMessage,
			})

			if err != nil {
				mse, ok := err.(*ModuleStoppingError)
				assert.True(ok)
				assert.Equal("Router", mse.Name)
				return
			}

			// if doneC channel has been closed and no error then we must fail the test
			select {
			case _, ok := <-doneC:
				if !ok {
					assert.Fail("Expected error from router handle message")
				}
			default:
			}
		}
	}()

	close(doneC)
	err = router.Stop()
	assert.Nil(err)

	// wait for above goroutine to finish
	<-time.After(50 * time.Millisecond)
}

func TestRouter_Check(t *testing.T) {
	ctrl, finish := testutil.NewMockCtrl(t)
	defer finish()
	a := assert.New(t)

	amMock := NewMockAccessManager(ctrl)
	msMock := NewMockMessageStore(ctrl)
	kvsMock := NewMockKVStore(ctrl)
	msCheckerMock := newMSChecker()
	kvsCheckerMock := newKVSChecker()

	// Given a Multiplexer with route
	router, _, _, _ := aStartedRouter()

	// Test 0: Router is healthy by default
	a.Nil(router.Check())

	// Test 1a: Given accessManager is nil, then router's Check returns error
	router.accessManager = nil
	router.messageStore = msMock
	router.kvStore = kvsMock
	a.NotNil(router.Check())

	// Test 1b: Given messageStore is nil, then router's Check returns error
	router.accessManager = amMock
	router.messageStore = nil
	router.kvStore = kvsMock
	a.NotNil(router.Check())

	// Test 1c: Given kvStore is nil, then router's Check return error
	router.accessManager = amMock
	router.messageStore = msMock
	router.kvStore = nil
	a.NotNil(router.Check())

	// Test 2: Given mocked store dependencies, both healthy
	router.accessManager = amMock
	router.messageStore = msCheckerMock
	router.kvStore = kvsCheckerMock

	msCheckerMock.MockChecker.EXPECT().Check().Return(nil)
	kvsCheckerMock.MockChecker.EXPECT().Check().Return(nil)

	// Then the aggregated router health check will return "no error" / nil
	a.Nil(router.Check())

	// Test 3: Given a mocked messageStore which returns error on Check(),
	// Then router's aggregated Check() should return error
	msCheckerMock.MockChecker.EXPECT().Check().Return(errors.New("HDD Disk is almost full."))
	a.NotNil(router.Check())

	// Test 4: Given a mocked kvStore which returns an error on Check()
	// and a healthy messageStore,
	// Then router's aggregated Check should return error
	msCheckerMock.MockChecker.EXPECT().Check().Return(nil)
	kvsCheckerMock.MockChecker.EXPECT().Check().Return(errors.New("DB closed"))
	a.NotNil(router.Check())
}

func TestPanicOnInternalDependencies(t *testing.T) {
	defer testutil.ExpectPanic(t)
	router := NewRouter(nil, nil, nil, nil).(*router)
	router.panicIfInternalDependenciesAreNil()
}

func aStartedRouter() (*router, auth.AccessManager, store.MessageStore, kvstore.KVStore) {
	am := auth.NewAllowAllAccessManager(true)
	kvs := kvstore.NewMemoryKVStore()
	ms := store.NewDummyMessageStore(kvs)
	router := NewRouter(am, ms, kvs, nil).(*router)
	router.Start()
	return router, am, ms, kvs
}

func aRouterRoute(unused int) (*router, *Route) {
	router, _, _, _ := aStartedRouter()
	route, _ := router.Subscribe(NewRoute(
		RouteOptions{
			RouteParams: RouteParams{"application_id": "appid01", "user_id": "user01"},
			Path:        protocol.Path("/blah"),
			ChannelSize: chanSize,
		},
	))
	return router, route
}

func assertChannelContainsMessage(a *assert.Assertions, c <-chan *protocol.Message, msg []byte) {
	select {
	case m := <-c:
		a.Equal(string(msg), string(m.Body))
	case <-time.After(time.Millisecond * 5):
		a.Fail("No message received")
	}
}<|MERGE_RESOLUTION|>--- conflicted
+++ resolved
@@ -161,10 +161,9 @@
 	a.Error(err)
 
 	// and when permission is granted
-<<<<<<< HEAD
 	id, ts := uint64(2), time.Now().Unix()
 
-	amMock.EXPECT().IsAllowed(auth.WRITE, r.UserID, r.Path).Return(true)
+	amMock.EXPECT().IsAllowed(auth.WRITE, r.Get("user_id"), r.Path).Return(true)
 	msMock.EXPECT().
 		StoreMessage(gomock.Any(), gomock.Any()).
 		Do(func(m *protocol.Message, nodeID int) (int, error) {
@@ -173,10 +172,6 @@
 			m.NodeID = nodeID
 			return len(m.Bytes()), nil
 		})
-=======
-	amMock.EXPECT().IsAllowed(auth.WRITE, r.Get("user_id"), r.Path).Return(true)
-	msMock.EXPECT().StoreTx(r.Path.Partition(), gomock.Any()).Return(nil)
->>>>>>> 351cd12a
 
 	// sending message
 	err = router.HandleMessage(&protocol.Message{
