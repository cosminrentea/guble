--- conflicted
+++ resolved
@@ -55,15 +55,11 @@
 	a := assert.New(t)
 
 	tam := NewMockAccessManager(ctrl)
-
-<<<<<<< HEAD
 	tam.EXPECT().IsAllowed(auth.READ, "user01", guble.Path("/blah")).Return(false)
+
 	router := NewPubSubRouter(tam, nil, nil)
-	router.Go()
-=======
-	router := NewPubSubRouter(auth.AccessManager(tam), nil, nil)
-	router.Start()
->>>>>>> 5da4ecb4
+	router.Start()
+
 
 	channel := make(chan MsgAndRoute, chanSize)
 	_, e := router.Subscribe(NewRoute("/blah", channel, "appid01", "user01"))
