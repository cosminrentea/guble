--- conflicted
+++ resolved
@@ -2,11 +2,7 @@
 
 import (
 	"fmt"
-<<<<<<< HEAD
-	guble "github.com/smancke/guble/guble"
-=======
 	"github.com/smancke/guble/guble"
->>>>>>> 1810b681
 	"github.com/stretchr/testify/assert"
 	"testing"
 	"time"
