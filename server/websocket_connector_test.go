--- conflicted
+++ resolved
@@ -181,15 +181,11 @@
 	return websocket
 }
 
-<<<<<<< HEAD
 func createDefaultMocks(inputMessages []string) (
 	*MockWSConnection,
 	*MockPubSubSource,
 	*MockMessageSink,
 	*MockMessageStore) {
-=======
-func createDefaultMocks(inputMessages []string) (*MockWSConnection, *MockPubSubSource, *MockMessageSink, *MockMessageStore) {
->>>>>>> 8ec3c6a3
 	inputMessagesC := make(chan []byte, 10)
 	for _, msg := range inputMessages {
 		inputMessagesC <- []byte(msg)
