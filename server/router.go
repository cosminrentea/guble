--- conflicted
+++ resolved
@@ -2,13 +2,8 @@
 
 import (
 	"strings"
-
-<<<<<<< HEAD
 	"github.com/smancke/guble/guble"
-=======
 	"errors"
-	guble "github.com/smancke/guble/guble"
->>>>>>> 8a0b6cfc
 	"runtime"
 	"time"
 )
