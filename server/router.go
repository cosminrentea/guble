--- conflicted
+++ resolved
@@ -49,11 +49,7 @@
 	router.accessManager = accessManager
 }
 
-<<<<<<< HEAD
 func (router *PubSubRouter) Start() error {
-=======
-func (router *PubSubRouter) Go() *PubSubRouter {
->>>>>>> 10421e5c
 	if router.accessManager == nil {
 		panic("AccessManager not set. Cannot start.")
 	}
@@ -82,11 +78,7 @@
 		}
 	}()
 
-<<<<<<< HEAD
 	return nil
-=======
-	return router
->>>>>>> 10421e5c
 }
 
 // Stop stops the router by closing the stop channel
