package server

import (
	"fmt"
	"runtime"
	"strings"
	"sync"
<<<<<<< HEAD
=======
	"time"

	log "github.com/Sirupsen/logrus"
	"github.com/docker/distribution/health"

	"github.com/smancke/guble/protocol"
	"github.com/smancke/guble/server/auth"
	"github.com/smancke/guble/server/cluster"
	"github.com/smancke/guble/store"
>>>>>>> 4a3bda6b
)

const (
	overloadedHandleChannelRatio = 0.9
	handleChannelCapacity        = 500
	subscribeChannelCapacity     = 10
	unsubscribeChannelCapacity   = 10
)

// Router interface provides a mechanism for PubSub messaging
type Router interface {
	AccessManager() (auth.AccessManager, error)
	MessageStore() (store.MessageStore, error)
	KVStore() (store.KVStore, error)
	Cluster() *cluster.Cluster

	Fetch(store.FetchRequest) error

	Subscribe(r *Route) (*Route, error)
	Unsubscribe(r *Route)
	HandleMessage(message *protocol.Message) error
}

// Helper struct to pass `Route` to subscription channel and provide a notification channel.
type subRequest struct {
	route *Route
	doneC chan bool
}

type router struct {
	routes       map[protocol.Path][]*Route // mapping the path to the route slice
	handleC      chan *protocol.Message
	subscribeC   chan subRequest
	unsubscribeC chan subRequest
	stopC        chan bool      // Channel that signals stop of the router
	stopping     bool           // Flag: the router is in stopping process and no incoming messages are accepted
	wg           sync.WaitGroup // Add any operation that we need to wait upon here

	accessManager auth.AccessManager
	messageStore  store.MessageStore
	kvStore       store.KVStore
	cluster       *cluster.Cluster
}

// NewRouter returns a pointer to Router
func NewRouter(accessManager auth.AccessManager, messageStore store.MessageStore, kvStore store.KVStore, cluster *cluster.Cluster) Router {
	return &router{
		routes: make(map[protocol.Path][]*Route),

		handleC:      make(chan *protocol.Message, handleChannelCapacity),
		subscribeC:   make(chan subRequest, subscribeChannelCapacity),
		unsubscribeC: make(chan subRequest, unsubscribeChannelCapacity),
		stopC:        make(chan bool, 1),

		accessManager: accessManager,
		messageStore:  messageStore,
		kvStore:       kvStore,
		cluster:       cluster,
	}
}

func (router *router) Start() error {
	router.panicIfInternalDependenciesAreNil()
	resetRouterMetrics()
	logger.Info("Starting router")

	go func() {
		router.wg.Add(1)
		for {
			if router.stopping && router.channelsAreEmpty() {
				router.closeRoutes()
				router.wg.Done()
				return
			}

			func() {
				defer protocol.PanicLogger()

				select {
				case message := <-router.handleC:
					router.routeMessage(message)
					runtime.Gosched()
				case subscriber := <-router.subscribeC:
					router.subscribe(subscriber.route)
					subscriber.doneC <- true
				case unsubscriber := <-router.unsubscribeC:
					router.unsubscribe(unsubscriber.route)
					unsubscriber.doneC <- true
				case <-router.stopC:
					router.stopping = true
				}
			}()
		}
	}()

	return nil
}

// Stop stops the router by closing the stop channel, and waiting on the WaitGroup
func (router *router) Stop() error {
	logger.Info("Stopping router")

	router.stopC <- true
	router.wg.Wait()
	return nil
}

func (router *router) Check() error {
	if router.accessManager == nil || router.messageStore == nil || router.kvStore == nil {
		logger.WithError(ErrServiceNotProvided).Error("Some mandatory services are not provided")
		return ErrServiceNotProvided
	}
	if checkable, ok := router.messageStore.(health.Checker); ok {
		err := checkable.Check()
		if err != nil {
			logger.WithError(err).Error("MessageStore check failed")
			return err
		}
	}
	if checkable, ok := router.kvStore.(health.Checker); ok {
		err := checkable.Check()
		if err != nil {
			logger.WithError(err).Error("KVStore check failed")
			return err
		}
	}
	return nil
}

// HandleMessage stores the message in the MessageStore(and gets a new ID for it iff the message was created locally)
// and then passes it to: the internal channel, and asynchronously to the cluster (if available).
func (router *router) HandleMessage(message *protocol.Message) error {
	logger.
		WithFields(log.Fields{"userID": message.UserID, "path": message.Path}).
		Debug("HandleMessage")

	mTotalMessagesIncoming.Add(1)
	if err := router.isStopping(); err != nil {
		logger.WithError(err).Error("Router is stopping")
		return err
	}

	if !router.accessManager.IsAllowed(auth.WRITE, message.UserID, message.Path) {
		return &PermissionDeniedError{message.UserID, auth.WRITE, message.Path}
	}

	messageData := message.Bytes()
	messageSize := int64(len(messageData))
	messagePartition := message.Path.Partition()

	mTotalMessagesIncomingBytes.Add(messageSize)

	if router.cluster == nil || (router.cluster != nil && message.NodeID == 0) {
		// for a new locally-generated message, we need to generate a new message-ID
		var nodeID int
		if router.cluster != nil {
			nodeID = router.cluster.Config.ID
		}

		id, ts, err := router.messageStore.GenerateNextMsgId(messagePartition, nodeID)
		if err != nil {
			logger.WithError(err).Error("Generation of id failed")
			mTotalMessageStoreErrors.Add(1)
			return err
		}

		message.ID = id
		message.Time = ts
		if router.cluster != nil {
			message.NodeID = router.cluster.Config.ID
		}
<<<<<<< HEAD

		if err := router.messageStore.Store(messagePartition, message.ID, messageData); err != nil {
			logger.
				WithError(err).WithField("messagePartition", messagePartition).
				Error("Error storing locally generated  messagein partition")
=======
		if err := router.messageStore.StoreTx(msgPathPartition, txCallback); err != nil {
			logger.WithError(err).WithField("msgPartition", msgPathPartition).Error("Error storing new local message in partition")
>>>>>>> 4a3bda6b
			mTotalMessageStoreErrors.Add(1)
			return err
		}

		logger.WithFields(log.Fields{
			"id":               message.ID,
			"ts":               message.Time,
			"ts2":              ts,
			"messagePartition": messagePartition,
			"s":                message.UserID,
			"nodeId":           nodeID,
		}).Info("++Storing locally generated")

	} else {
<<<<<<< HEAD

		if err := router.messageStore.Store(messagePartition, message.ID, messageData); err != nil {
			logger.
				WithError(err).WithField("messagePartition", messagePartition).
				Error("Error storing message from cluster in partition")
=======
		if err := router.messageStore.Store(msgPathPartition, message.ID, message.Bytes()); err != nil {
			logger.WithError(err).WithField("msgPartition", msgPathPartition).Error("Error storing message from cluster in partition")
>>>>>>> 4a3bda6b
			mTotalMessageStoreErrors.Add(1)
			return err
		}

		logger.WithFields(log.Fields{
			"id":               message.ID,
			"messageTime":      message.Time,
			"messagePartition": messagePartition,
			"s":                message.UserID,
			"nodeId":           router.cluster.Config.ID,
			"messageNodiDi":    message.NodeID,
		}).Info("+++Storing CLuster generated")

	}
	mTotalMessagesStoredBytes.Add(messageSize)

	router.handleOverloadedChannel()

	router.handleC <- message

	if router.cluster != nil && message.NodeID == router.cluster.Config.ID {
		go router.cluster.BroadcastMessage(message)
	}

	return nil
}

// Subscribe adds a route to the subscribers. If there is already a route with same Application Id and Path, it will be replaced.
func (router *router) Subscribe(r *Route) (*Route, error) {
	logger.WithFields(log.Fields{
		"accessManager": router.accessManager,
		"userID":        r.UserID,
		"path":          r.Path,
	}).Debug("Subscribe")

	if err := router.isStopping(); err != nil {
		return nil, err
	}

	accessAllowed := router.accessManager.IsAllowed(auth.READ, r.UserID, r.Path)
	if !accessAllowed {
		return r, &PermissionDeniedError{UserID: r.UserID, AccessType: auth.READ, Path: r.Path}
	}
	req := subRequest{
		route: r,
		doneC: make(chan bool),
	}
	router.subscribeC <- req
	<-req.doneC
	return r, nil
}

func (router *router) Unsubscribe(r *Route) {
	logger.WithFields(log.Fields{
		"accessManager": router.accessManager,
		"userID":        r.UserID,
		"path":          r.Path,
	}).Debug("Unsubscribe")

	req := subRequest{
		route: r,
		doneC: make(chan bool),
	}
	router.unsubscribeC <- req
	<-req.doneC
}

func (router *router) subscribe(r *Route) {
	logger.WithFields(log.Fields{"userID": r.UserID, "path": r.Path}).Debug("Internal subscribe")
	mTotalSubscriptionAttempts.Add(1)

	slice, present := router.routes[r.Path]
	var removed bool
	if present {
		// Try to remove, to avoid double subscriptions of the same app
		slice, removed = removeIfMatching(slice, r)
	} else {
		// Path not present yet. Initialize the slice
		slice = make([]*Route, 0, 1)
		router.routes[r.Path] = slice
		mCurrentRoutes.Add(1)
	}
	router.routes[r.Path] = append(slice, r)
	if removed {
		mTotalDuplicateSubscriptionsAttempts.Add(1)
	} else {
		mTotalSubscriptions.Add(1)
		mCurrentSubscriptions.Add(1)
	}
}

func (router *router) unsubscribe(r *Route) {
	logger.WithFields(log.Fields{"userID": r.UserID, "path": r.Path}).Debug("Internal unsubscribe")
	mTotalUnsubscriptionAttempts.Add(1)

	slice, present := router.routes[r.Path]
	if !present {
		mTotalInvalidTopicOnUnsubscriptionAttempts.Add(1)
		return
	}
	var removed bool
	router.routes[r.Path], removed = removeIfMatching(slice, r)
	if removed {
		mTotalUnsubscriptions.Add(1)
		mCurrentSubscriptions.Add(-1)
	} else {
		mTotalInvalidUnsubscriptionAttempts.Add(1)
	}
	if len(router.routes[r.Path]) == 0 {
		delete(router.routes, r.Path)
		mCurrentRoutes.Add(-1)
	}
}

func (router *router) panicIfInternalDependenciesAreNil() {
	if router.accessManager == nil || router.kvStore == nil || router.messageStore == nil {
		panic(fmt.Sprintf("router: the internal dependencies marked with `true` are not set: AccessManager=%v, KVStore=%v, MessageStore=%v",
			router.accessManager == nil, router.kvStore == nil, router.messageStore == nil))
	}
}

func (router *router) channelsAreEmpty() bool {
	return len(router.handleC) == 0 && len(router.subscribeC) == 0 && len(router.unsubscribeC) == 0
}

func (router *router) isStopping() error {
	if router.stopping {
		return &ModuleStoppingError{"Router"}
	}
	return nil
}

func (router *router) routeMessage(message *protocol.Message) {
	logger.WithField("msgMetadata", message.Metadata()).Debug("Called routeMessage for data")
	mTotalMessagesRouted.Add(1)

	matched := false
	for path, pathRoutes := range router.routes {
		if matchesTopic(message.Path, path) {
			matched = true
			for _, route := range pathRoutes {
				if err := route.Deliver(message); err == ErrInvalidRoute {
					// Unsubscribe invalid routes
					router.unsubscribe(route)
				}
			}
		}
	}

	if !matched {
		logger.WithField("topic", message.Path).Debug("No route matched.")
		mTotalMessagesNotMatchingTopic.Add(1)
	}
}

func (router *router) closeRoutes() {
	logger.Debug("Called closeRoutes")

	for _, currentRouteList := range router.routes {
		for _, route := range currentRouteList {
			router.unsubscribe(route)
			log.WithFields(log.Fields{"module": "router", "route": route.String()}).Debug("Closing route")
			route.Close()
		}
	}
}

func (router *router) handleOverloadedChannel() {
	if float32(len(router.handleC))/float32(cap(router.handleC)) > overloadedHandleChannelRatio {
		logger.WithFields(log.Fields{
			"currentLength": len(router.handleC),
			"maxCapacity":   cap(router.handleC),
		}).Warn("handleC channel is almost full")
		mTotalOverloadedHandleChannel.Add(1)
	}
}

// matchesTopic checks whether the supplied routePath matches the message topic
func matchesTopic(messagePath, routePath protocol.Path) bool {
	messagePathLen := len(string(messagePath))
	routePathLen := len(string(routePath))
	return strings.HasPrefix(string(messagePath), string(routePath)) &&
		(messagePathLen == routePathLen ||
			(messagePathLen > routePathLen && string(messagePath)[routePathLen] == '/'))
}

// removeIfMatching removes a route from the supplied list, based on same ApplicationID id and same path (if existing)
// returns: the (possibly updated) slide, and a boolean value (true if route was removed, false otherwise)
func removeIfMatching(slice []*Route, route *Route) ([]*Route, bool) {
	position := -1
	for p, r := range slice {
		if r.ApplicationID == route.ApplicationID && r.Path == route.Path {
			position = p
		}
	}
	if position == -1 {
		return slice, false
	}
	return append(slice[:position], slice[position+1:]...), true
}

// AccessManager returns the `accessManager` provided for the router
func (router *router) AccessManager() (auth.AccessManager, error) {
	if router.accessManager == nil {
		return nil, ErrServiceNotProvided
	}
	return router.accessManager, nil
}

// MessageStore returns the `messageStore` provided for the router
func (router *router) MessageStore() (store.MessageStore, error) {
	if router.messageStore == nil {
		return nil, ErrServiceNotProvided
	}
	return router.messageStore, nil
}

// KVStore returns the `kvStore` provided for the router
func (router *router) KVStore() (store.KVStore, error) {
	if router.kvStore == nil {
		return nil, ErrServiceNotProvided
	}
	return router.kvStore, nil
}

func (router *router) Fetch(req store.FetchRequest) error {
	if err := router.isStopping(); err != nil {
		return err
	}
	router.messageStore.Fetch(req)
	return nil
}

// Cluster returns the `cluster` provided for the router, or nil if no cluster was set-up
func (router *router) Cluster() *cluster.Cluster {
	return router.cluster
}<|MERGE_RESOLUTION|>--- conflicted
+++ resolved
@@ -5,9 +5,6 @@
 	"runtime"
 	"strings"
 	"sync"
-<<<<<<< HEAD
-=======
-	"time"
 
 	log "github.com/Sirupsen/logrus"
 	"github.com/docker/distribution/health"
@@ -16,7 +13,6 @@
 	"github.com/smancke/guble/server/auth"
 	"github.com/smancke/guble/server/cluster"
 	"github.com/smancke/guble/store"
->>>>>>> 4a3bda6b
 )
 
 const (
@@ -188,16 +184,11 @@
 		if router.cluster != nil {
 			message.NodeID = router.cluster.Config.ID
 		}
-<<<<<<< HEAD
 
 		if err := router.messageStore.Store(messagePartition, message.ID, messageData); err != nil {
 			logger.
 				WithError(err).WithField("messagePartition", messagePartition).
 				Error("Error storing locally generated  messagein partition")
-=======
-		if err := router.messageStore.StoreTx(msgPathPartition, txCallback); err != nil {
-			logger.WithError(err).WithField("msgPartition", msgPathPartition).Error("Error storing new local message in partition")
->>>>>>> 4a3bda6b
 			mTotalMessageStoreErrors.Add(1)
 			return err
 		}
@@ -212,16 +203,11 @@
 		}).Info("++Storing locally generated")
 
 	} else {
-<<<<<<< HEAD
 
 		if err := router.messageStore.Store(messagePartition, message.ID, messageData); err != nil {
 			logger.
 				WithError(err).WithField("messagePartition", messagePartition).
 				Error("Error storing message from cluster in partition")
-=======
-		if err := router.messageStore.Store(msgPathPartition, message.ID, message.Bytes()); err != nil {
-			logger.WithError(err).WithField("msgPartition", msgPathPartition).Error("Error storing message from cluster in partition")
->>>>>>> 4a3bda6b
 			mTotalMessageStoreErrors.Add(1)
 			return err
 		}
@@ -232,7 +218,7 @@
 			"messagePartition": messagePartition,
 			"s":                message.UserID,
 			"nodeId":           router.cluster.Config.ID,
-			"messageNodiDi":    message.NodeID,
+			"messageNodeID":    message.NodeID,
 		}).Info("+++Storing CLuster generated")
 
 	}
