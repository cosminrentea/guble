package server

import (
<<<<<<< HEAD
=======
	"github.com/smancke/guble/protocol"
	"github.com/smancke/guble/server/auth"
	"github.com/smancke/guble/server/cluster"
	"github.com/smancke/guble/store"

	log "github.com/Sirupsen/logrus"

>>>>>>> c71c62e9
	"fmt"
	"runtime"
	"strings"
	"sync"
	"time"

	log "github.com/Sirupsen/logrus"
	"github.com/smancke/guble/protocol"
	"github.com/smancke/guble/server/auth"
	"github.com/smancke/guble/store"
)

const (
	overloadedHandleChannelRatio = 0.9
	handleChannelCapacity        = 500
	subscribeChannelCapacity     = 10
	unsubscribeChannelCapacity   = 10
)

// Router interface provides a mechanism for PubSub messaging
type Router interface {
	AccessManager() (auth.AccessManager, error)
	MessageStore() (store.MessageStore, error)
	KVStore() (store.KVStore, error)
	Cluster() *cluster.Cluster

	Fetch(store.FetchRequest) error

	Subscribe(r *Route) (*Route, error)
	Unsubscribe(r *Route)
	HandleMessage(message *protocol.Message) error
}

// Helper struct to pass `Route` to subscription channel and provide a notification channel.
type subRequest struct {
	route *Route
	doneC chan bool
}

type router struct {
	routes       map[protocol.Path][]*Route // mapping the path to the route slice
	handleC      chan *protocol.Message
	subscribeC   chan subRequest
	unsubscribeC chan subRequest
	stopC        chan bool      // Channel that signals stop of the router
	stopping     bool           // Flag: the router is in stopping process and no incoming messages are accepted
	wg           sync.WaitGroup // Add any operation that we need to wait upon here

	accessManager auth.AccessManager
	messageStore  store.MessageStore
	kvStore       store.KVStore
	cluster       *cluster.Cluster
}

// NewRouter returns a pointer to Router
func NewRouter(accessManager auth.AccessManager, messageStore store.MessageStore, kvStore store.KVStore, cluster *cluster.Cluster) Router {
	return &router{
		routes: make(map[protocol.Path][]*Route),

		handleC:      make(chan *protocol.Message, handleChannelCapacity),
		subscribeC:   make(chan subRequest, subscribeChannelCapacity),
		unsubscribeC: make(chan subRequest, unsubscribeChannelCapacity),
		stopC:        make(chan bool, 1),

		accessManager: accessManager,
		messageStore:  messageStore,
		kvStore:       kvStore,
		cluster:       cluster,
	}
}

func (router *router) Start() error {
	router.panicIfInternalDependenciesAreNil()
	resetRouterMetrics()
	logger.Info("Starting router")

	go func() {
		router.wg.Add(1)
		for {
			if router.stopping && router.channelsAreEmpty() {
				router.closeRoutes()
				router.wg.Done()
				return
			}

			func() {
				defer protocol.PanicLogger()

				select {
				case message := <-router.handleC:
					router.routeMessage(message)
					runtime.Gosched()
				case subscriber := <-router.subscribeC:
					router.subscribe(subscriber.route)
					subscriber.doneC <- true
				case unsubscriber := <-router.unsubscribeC:
					router.unsubscribe(unsubscriber.route)
					unsubscriber.doneC <- true
				case <-router.stopC:
					router.stopping = true
				}
			}()
		}
	}()

	return nil
}

// Stop stops the router by closing the stop channel, and waiting on the WaitGroup
func (router *router) Stop() error {
	logger.Info("Stopping router")

	router.stopC <- true
	router.wg.Wait()
	return nil
}

func (router *router) Check() error {
	if router.accessManager == nil || router.messageStore == nil || router.kvStore == nil {
		logger.WithFields(log.Fields{
			"err": ErrServiceNotProvided,
		}).Error("Some mandatory services are not provided")
		return ErrServiceNotProvided
	}
	err := router.messageStore.Check()
	if err != nil {
		logger.WithFields(log.Fields{
			"err": err,
		}).Error("MessageStore check failed")
		return err
	}
	err = router.kvStore.Check()
	if err != nil {
		log.WithFields(log.Fields{
			"module": "router",
			"err":    err,
		}).Error("KVStore check failed")
		return err
	}
	return nil
}

// HandleMessage stores the message in the MessageStore(and gets a new ID for it iff the message was created locally)
// and then passes it to: the internal channel, and asynchronously to the cluster (if available).
func (router *router) HandleMessage(message *protocol.Message) error {
	logger.WithFields(log.Fields{
		"userID": message.UserID,
		"path":   message.Path,
	}).Debug("HandleMessage")

	mTotalMessagesIncoming.Add(1)
	if err := router.isStopping(); err != nil {
		logger.WithFields(log.Fields{
			"err": err,
		}).Error("Router is stopping")
		return err
	}

	if !router.accessManager.IsAllowed(auth.WRITE, message.UserID, message.Path) {
		return &PermissionDeniedError{message.UserID, auth.WRITE, message.Path}
	}

	lenMessage := int64(len(message.Bytes()))
	mTotalMessagesIncomingBytes.Add(lenMessage)

	msgPathPartition := message.Path.Partition()
	if router.cluster == nil || (router.cluster != nil && message.NodeID == router.cluster.Config.ID) {
		// for a new locally-generated message, we need to generate a new message-ID
		txCallback := func(msgId uint64) []byte {
			message.ID = msgId
			message.Time = time.Now().Unix()
			return message.Bytes()
		}
		if err := router.messageStore.StoreTx(msgPathPartition, txCallback); err != nil {
			logger.WithFields(log.Fields{
				"err":          err,
				"msgPartition": msgPathPartition,
			}).Error("Error storing new local message in partition")
			mTotalMessageStoreErrors.Add(1)
			return err
		}
	} else {
		if err := router.messageStore.Store(msgPathPartition, message.ID, message.Bytes()); err != nil {
			logger.WithFields(log.Fields{
				"err":          err,
				"msgPartition": msgPathPartition,
			}).Error("Error storing message from cluster in partition")
			mTotalMessageStoreErrors.Add(1)
			return err
		}
	}
	mTotalMessagesStoredBytes.Add(lenMessage)

	router.handleOverloadedChannel()

	router.handleC <- message

	if router.cluster != nil && message.NodeID == router.cluster.Config.ID {
		go router.cluster.BroadcastMessage(message)
	}

	return nil
}

// Subscribe adds a route to the subscribers. If there is already a route with same Application Id and Path, it will be replaced.
func (router *router) Subscribe(r *Route) (*Route, error) {
	logger.WithFields(log.Fields{
		"accessManager": router.accessManager,
		"userID":        r.UserID,
		"path":          r.Path,
	}).Debug("Subscribe")

	if err := router.isStopping(); err != nil {
		return nil, err
	}

	accessAllowed := router.accessManager.IsAllowed(auth.READ, r.UserID, r.Path)
	if !accessAllowed {
		return r, &PermissionDeniedError{UserID: r.UserID, AccessType: auth.READ, Path: r.Path}
	}
	req := subRequest{
		route: r,
		doneC: make(chan bool),
	}
	router.subscribeC <- req
	<-req.doneC
	return r, nil
}

func (router *router) Unsubscribe(r *Route) {
	logger.WithFields(log.Fields{
		"accessManager": router.accessManager,
		"userID":        r.UserID,
		"path":          r.Path,
	}).Debug("Unsubscribe")

	req := subRequest{
		route: r,
		doneC: make(chan bool),
	}
	router.unsubscribeC <- req
	<-req.doneC
}

func (router *router) subscribe(r *Route) {
<<<<<<< HEAD
	logger.WithFields(log.Fields{"userID": r.UserID, "path": r.Path}).Debug("Internal subscribe")
=======
	logger.WithFields(log.Fields{
		"userID": r.UserID,
		"path":   r.Path,
	}).Debug("Internal subscribe")
>>>>>>> c71c62e9
	mTotalSubscriptionAttempts.Add(1)

	slice, present := router.routes[r.Path]
	var removed bool
	if present {
		// Try to remove, to avoid double subscriptions of the same app
		slice, removed = removeIfMatching(slice, r)
	} else {
		// Path not present yet. Initialize the slice
		slice = make([]*Route, 0, 1)
		router.routes[r.Path] = slice
		mCurrentRoutes.Add(1)
	}
	router.routes[r.Path] = append(slice, r)
	if removed {
		mTotalDuplicateSubscriptionsAttempts.Add(1)
	} else {
		mTotalSubscriptions.Add(1)
		mCurrentSubscriptions.Add(1)
	}
}

func (router *router) unsubscribe(r *Route) {
<<<<<<< HEAD

	logger.WithFields(log.Fields{"userID": r.UserID, "path": r.Path}).Debug("Internal unsubscribe")
=======
	logger.WithFields(log.Fields{
		"userID": r.UserID,
		"path":   r.Path,
	}).Debug("Internal unsubscribe")
>>>>>>> c71c62e9
	mTotalUnsubscriptionAttempts.Add(1)

	slice, present := router.routes[r.Path]
	if !present {
		mTotalInvalidTopicOnUnsubscriptionAttempts.Add(1)
		return
	}
	var removed bool
	router.routes[r.Path], removed = removeIfMatching(slice, r)
	if removed {
		mTotalUnsubscriptions.Add(1)
		mCurrentSubscriptions.Add(-1)
	} else {
		mTotalInvalidUnsubscriptionAttempts.Add(1)
	}
	if len(router.routes[r.Path]) == 0 {
		delete(router.routes, r.Path)
		mCurrentRoutes.Add(-1)
	}
}

func (router *router) panicIfInternalDependenciesAreNil() {
	if router.accessManager == nil || router.kvStore == nil || router.messageStore == nil {
		panic(fmt.Sprintf("router: the internal dependencies marked with `true` are not set: AccessManager=%v, KVStore=%v, MessageStore=%v",
			router.accessManager == nil, router.kvStore == nil, router.messageStore == nil))
	}
}

func (router *router) channelsAreEmpty() bool {
	return len(router.handleC) == 0 && len(router.subscribeC) == 0 && len(router.unsubscribeC) == 0
}

func (router *router) isStopping() error {
	if router.stopping {
		return &ModuleStoppingError{"Router"}
	}
	return nil
}

func (router *router) routeMessage(message *protocol.Message) {
	logger.WithFields(log.Fields{
		"msgMetadata": message.Metadata(),
	}).Debug("Called routeMessage for data")
	mTotalMessagesRouted.Add(1)

	matched := false
	for path, pathRoutes := range router.routes {
		if matchesTopic(message.Path, path) {
			matched = true
			for _, route := range pathRoutes {
				if err := route.Deliver(message); err == ErrInvalidRoute {
					// Unsubscribe invalid routes
					router.unsubscribe(route)
				}
			}
		}
	}

	if !matched {
		logger.WithField("topic", message.Path).Debug("No route matched.")
		mTotalMessagesNotMatchingTopic.Add(1)
	}
}

func (router *router) closeRoutes() {
	logger.Debug("Called closeRoutes")

	for _, currentRouteList := range router.routes {
		for _, route := range currentRouteList {
			router.unsubscribe(route)
<<<<<<< HEAD
			log.WithFields(log.Fields{"module": "router", "route": route.String()}).Debug("Closing route")
=======
			log.WithFields(log.Fields{
				"module": "router",
				"route":  route.String(),
			}).Debug("Closing route")
>>>>>>> c71c62e9
			route.Close()
		}
	}
}

func (router *router) handleOverloadedChannel() {
	if float32(len(router.handleC))/float32(cap(router.handleC)) > overloadedHandleChannelRatio {
		logger.WithFields(log.Fields{
			"currentLength": len(router.handleC),
			"maxCapacity":   cap(router.handleC),
		}).Warn("handleC channel is almost full")
		mTotalOverloadedHandleChannel.Add(1)
	}
}

// matchesTopic checks whether the supplied routePath matches the message topic
func matchesTopic(messagePath, routePath protocol.Path) bool {
	messagePathLen := len(string(messagePath))
	routePathLen := len(string(routePath))
	return strings.HasPrefix(string(messagePath), string(routePath)) &&
		(messagePathLen == routePathLen ||
			(messagePathLen > routePathLen && string(messagePath)[routePathLen] == '/'))
}

// removeIfMatching removes a route from the supplied list, based on same ApplicationID id and same path (if existing)
// returns: the (possibly updated) slide, and a boolean value (true if route was removed, false otherwise)
func removeIfMatching(slice []*Route, route *Route) ([]*Route, bool) {
	position := -1
	for p, r := range slice {
		if r.ApplicationID == route.ApplicationID && r.Path == route.Path {
			position = p
		}
	}
	if position == -1 {
		return slice, false
	}
	return append(slice[:position], slice[position+1:]...), true
}

// AccessManager returns the `accessManager` provided for the router
func (router *router) AccessManager() (auth.AccessManager, error) {
	if router.accessManager == nil {
		return nil, ErrServiceNotProvided
	}
	return router.accessManager, nil
}

// MessageStore returns the `messageStore` provided for the router
func (router *router) MessageStore() (store.MessageStore, error) {
	if router.messageStore == nil {
		return nil, ErrServiceNotProvided
	}
	return router.messageStore, nil
}

// KVStore returns the `kvStore` provided for the router
func (router *router) KVStore() (store.KVStore, error) {
	if router.kvStore == nil {
		return nil, ErrServiceNotProvided
	}
	return router.kvStore, nil
}

<<<<<<< HEAD
func (router *router) Fetch(req store.FetchRequest) error {
	if err := router.isStopping(); err != nil {
		return err
	}
	router.messageStore.Fetch(req)
	return nil
=======
// Cluster returns the `cluster` provided for the router, or nil if no cluster was set-up
func (router *router) Cluster() *cluster.Cluster {
	return router.cluster
>>>>>>> c71c62e9
}<|MERGE_RESOLUTION|>--- conflicted
+++ resolved
@@ -1,21 +1,13 @@
 package server
 
 import (
-<<<<<<< HEAD
-=======
-	"github.com/smancke/guble/protocol"
-	"github.com/smancke/guble/server/auth"
-	"github.com/smancke/guble/server/cluster"
-	"github.com/smancke/guble/store"
-
-	log "github.com/Sirupsen/logrus"
-
->>>>>>> c71c62e9
 	"fmt"
 	"runtime"
 	"strings"
 	"sync"
 	"time"
+
+	"github.com/smancke/guble/server/cluster"
 
 	log "github.com/Sirupsen/logrus"
 	"github.com/smancke/guble/protocol"
@@ -256,14 +248,7 @@
 }
 
 func (router *router) subscribe(r *Route) {
-<<<<<<< HEAD
 	logger.WithFields(log.Fields{"userID": r.UserID, "path": r.Path}).Debug("Internal subscribe")
-=======
-	logger.WithFields(log.Fields{
-		"userID": r.UserID,
-		"path":   r.Path,
-	}).Debug("Internal subscribe")
->>>>>>> c71c62e9
 	mTotalSubscriptionAttempts.Add(1)
 
 	slice, present := router.routes[r.Path]
@@ -287,15 +272,7 @@
 }
 
 func (router *router) unsubscribe(r *Route) {
-<<<<<<< HEAD
-
 	logger.WithFields(log.Fields{"userID": r.UserID, "path": r.Path}).Debug("Internal unsubscribe")
-=======
-	logger.WithFields(log.Fields{
-		"userID": r.UserID,
-		"path":   r.Path,
-	}).Debug("Internal unsubscribe")
->>>>>>> c71c62e9
 	mTotalUnsubscriptionAttempts.Add(1)
 
 	slice, present := router.routes[r.Path]
@@ -366,14 +343,7 @@
 	for _, currentRouteList := range router.routes {
 		for _, route := range currentRouteList {
 			router.unsubscribe(route)
-<<<<<<< HEAD
 			log.WithFields(log.Fields{"module": "router", "route": route.String()}).Debug("Closing route")
-=======
-			log.WithFields(log.Fields{
-				"module": "router",
-				"route":  route.String(),
-			}).Debug("Closing route")
->>>>>>> c71c62e9
 			route.Close()
 		}
 	}
@@ -437,16 +407,15 @@
 	return router.kvStore, nil
 }
 
-<<<<<<< HEAD
 func (router *router) Fetch(req store.FetchRequest) error {
 	if err := router.isStopping(); err != nil {
 		return err
 	}
 	router.messageStore.Fetch(req)
 	return nil
-=======
+}
+
 // Cluster returns the `cluster` provided for the router, or nil if no cluster was set-up
 func (router *router) Cluster() *cluster.Cluster {
 	return router.cluster
->>>>>>> c71c62e9
 }