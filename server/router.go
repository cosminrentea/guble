package server

import (
	"fmt"
	log "github.com/Sirupsen/logrus"
	"github.com/smancke/guble/protocol"
	"github.com/smancke/guble/server/auth"
	"github.com/smancke/guble/store"
	"runtime"
	"strings"
	"sync"
	"time"
)

const (
	overloadedHandleChannelRatio = 0.9
	handleChannelCapacity        = 500
	subscribeChannelCapacity     = 10
	unsubscribeChannelCapacity   = 10
)

var logger = log.WithFields(log.Fields{
	"app":    "guble",
	"module": "router",
	"env":    "TBD"})

// Router interface provides mechanism for PubSub messaging
type Router interface {
	KVStore() (store.KVStore, error)
	AccessManager() (auth.AccessManager, error)
	MessageStore() (store.MessageStore, error)

	Subscribe(r *Route) (*Route, error)
	Unsubscribe(r *Route)
	HandleMessage(message *protocol.Message) error
}

// Helper struct to pass `Route` to subscription channel and provide a notification channel.
type subRequest struct {
	route      *Route
	doneNotify chan bool
}

type router struct {
	routes       map[protocol.Path][]*Route // mapping the path to the route slice
	handleC      chan *protocol.Message
	subscribeC   chan subRequest
	unsubscribeC chan subRequest
	stopC        chan bool      // Channel that signals stop of the router
	stopping     bool           // Flag: the router is in stopping process and no incoming messages are accepted
	wg           sync.WaitGroup // Add any operation that we need to wait upon here

	accessManager auth.AccessManager
	messageStore  store.MessageStore
	kvStore       store.KVStore
}

// NewRouter returns a pointer to Router
func NewRouter(accessManager auth.AccessManager, messageStore store.MessageStore, kvStore store.KVStore) Router {
	return &router{
		routes: make(map[protocol.Path][]*Route),

		handleC:      make(chan *protocol.Message, handleChannelCapacity),
		subscribeC:   make(chan subRequest, subscribeChannelCapacity),
		unsubscribeC: make(chan subRequest, unsubscribeChannelCapacity),
		stopC:        make(chan bool, 1),

		accessManager: accessManager,
		messageStore:  messageStore,
		kvStore:       kvStore,
	}
}

func (router *router) Start() error {
	router.panicIfInternalDependenciesAreNil()
	resetRouterMetrics()
	go func() {
		router.wg.Add(1)
		for {
			if router.stopping && router.channelsAreEmpty() {
				router.closeRoutes()
				router.wg.Done()
				return
			}

			func() {
				defer protocol.PanicLogger()

				select {
				case message := <-router.handleC:
					router.routeMessage(message)
					runtime.Gosched()
				case subscriber := <-router.subscribeC:
					router.subscribe(subscriber.route)
					subscriber.doneNotify <- true
				case unsubscriber := <-router.unsubscribeC:
					router.unsubscribe(unsubscriber.route)
					unsubscriber.doneNotify <- true
				case <-router.stopC:
					router.stopping = true
				}
			}()
		}
	}()

	return nil
}

// Stop stops the router by closing the stop channel, and waiting on the WaitGroup
func (router *router) Stop() error {
	logger.Debug("Stopping router")

	router.stopC <- true
	router.wg.Wait()
	return nil
}

func (router *router) Check() error {
	if router.accessManager == nil || router.messageStore == nil || router.kvStore == nil {
		logger.WithFields(log.Fields{
			"err": ErrServiceNotProvided,
		}).Error("Some services are not provided")
		return ErrServiceNotProvided
	}

	err := router.messageStore.Check()
	if err != nil {
		logger.WithFields(log.Fields{
			"err": err,
		}).Error("MessageStore check failed")
		return err
	}

	err = router.kvStore.Check()
	if err != nil {
		log.WithFields(log.Fields{
			"module": "router",
			"err":    err,
		}).Error("KvStore check failed")
		return err
	}

	return nil
}

func (router *router) HandleMessage(message *protocol.Message) error {
<<<<<<< HEAD
	logger.WithFields(log.Fields{
		"userID": message.UserID,
		"path":   message.Path,
	}).Debug("HandleMessage")
=======
	protocol.Debug("router: HandleMessage: %v %v", message.UserID, message.Path)
	mTotalMessagesIncoming.Add(1)
>>>>>>> 35630c30

	if err := router.isStopping(); err != nil {
		logger.WithFields(log.Fields{
			"err": err,
		}).Error("Router is stopping")
		return err
	}

	if !router.accessManager.IsAllowed(auth.WRITE, message.UserID, message.Path) {
		return &PermissionDeniedError{message.UserID, auth.WRITE, message.Path}
	}

	return router.storeAndChannelMessage(message)
}

// Subscribe adds a route to the subscribers.
// If there is already a route with same Application Id and Path, it will be replaced.
func (router *router) Subscribe(r *Route) (*Route, error) {

	logger.WithFields(log.Fields{
		"accessManager": router.accessManager,
		"userID":        r.UserID,
		"path":          r.Path,
	}).Debug("Subscribe")

	if err := router.isStopping(); err != nil {
		return nil, err
	}

	accessAllowed := router.accessManager.IsAllowed(auth.READ, r.UserID, r.Path)
	if !accessAllowed {
		return r, &PermissionDeniedError{UserID: r.UserID, AccessType: auth.READ, Path: r.Path}
	}
	req := subRequest{
		route:      r,
		doneNotify: make(chan bool),
	}
	router.subscribeC <- req
	<-req.doneNotify
	return r, nil
}

func (router *router) Unsubscribe(r *Route) {
	logger.WithFields(log.Fields{
		"accessManager": router.accessManager,
		"userID":        r.UserID,
		"path":          r.Path,
	}).Debug("Unsubscribe")

	req := subRequest{
		route:      r,
		doneNotify: make(chan bool),
	}
	router.unsubscribeC <- req
	<-req.doneNotify
}

func (router *router) subscribe(r *Route) {
<<<<<<< HEAD
	logger.WithFields(log.Fields{
		"userID": r.UserID,
		"path":   r.Path,
	}).Debug("Intenal subscribe for")
=======
	protocol.Debug("router: subscribe applicationID=%v, path=%v", r.ApplicationID, r.Path)
	mTotalSubscriptionAttempts.Add(1)
>>>>>>> 35630c30

	slice, present := router.routes[r.Path]
	var removed bool
	if present {
		// Try to remove, to avoid double subscriptions of the same app
		slice, removed = removeIfMatching(slice, r)
	} else {
		// Path not present yet. Initialize the slice
		slice = make([]*Route, 0, 1)
		router.routes[r.Path] = slice
		mCurrentRoutes.Add(1)
	}
	router.routes[r.Path] = append(slice, r)
	if removed {
		mTotalDuplicateSubscriptionsAttempts.Add(1)
	} else {
		mTotalSubscriptions.Add(1)
		mCurrentSubscriptions.Add(1)
	}
}

func (router *router) unsubscribe(r *Route) {
<<<<<<< HEAD

	logger.WithFields(log.Fields{
		"userID": r.UserID,
		"path":   r.Path,
	}).Debug("Intenal unsubscribe for :")
=======
	protocol.Debug("router: unsubscribe applicationID=%v, path=%v", r.ApplicationID, r.Path)
	mTotalUnsubscriptionAttempts.Add(1)
>>>>>>> 35630c30

	slice, present := router.routes[r.Path]
	if !present {
		mTotalInvalidTopicOnUnsubscriptionAttempts.Add(1)
		return
	}
	var removed bool
	router.routes[r.Path], removed = removeIfMatching(slice, r)
	if removed {
		mTotalUnsubscriptions.Add(1)
		mCurrentSubscriptions.Add(-1)
	} else {
		mTotalInvalidUnsubscriptionAttempts.Add(1)
	}
	if len(router.routes[r.Path]) == 0 {
		delete(router.routes, r.Path)
		mCurrentRoutes.Add(-1)
	}
}

func (router *router) panicIfInternalDependenciesAreNil() {
	if router.accessManager == nil || router.kvStore == nil || router.messageStore == nil {
		panic(fmt.Sprintf("router: the internal dependencies marked with `true` are not set: AccessManager=%v, KVStore=%v, MessageStore=%v",
			router.accessManager == nil, router.kvStore == nil, router.messageStore == nil))
	}
}

func (router *router) channelsAreEmpty() bool {
	return len(router.handleC) == 0 && len(router.subscribeC) == 0 && len(router.unsubscribeC) == 0
}

func (router *router) isStopping() error {
	if router.stopping {
		return &ModuleStoppingError{"Router"}
	}
	return nil
}

// storeAndChannelMessage assigns the new message id, stores message
// and handle it by passing the stored message to the handleC channel
func (router *router) storeAndChannelMessage(msg *protocol.Message) error {
	txCallback := func(msgId uint64) []byte {
		msg.ID = msgId
		msg.Time = time.Now().Unix()
		return msg.Bytes()
	}
	lenMsg := int64(len(msg.Bytes()))
	mTotalMessagesIncomingBytes.Add(lenMsg)

	if err := router.messageStore.StoreTx(msg.Path.Partition(), txCallback); err != nil {
<<<<<<< HEAD
		logger.WithFields(log.Fields{
			"err":          err,
			"msgPartition": msg.Path.Partition(),
		}).Error("Error storing message in partition")

=======
		protocol.Err("router: error storing message in partition %v: %v", msg.Path.Partition(), err)
		mTotalMessageStoreErrors.Add(1)
>>>>>>> 35630c30
		return err
	} else {
		mTotalMessagesStoredBytes.Add(lenMsg)
	}

<<<<<<< HEAD
	if float32(len(router.handleC))/float32(cap(router.handleC)) > overloadedChannelRatio {
		logger.WithFields(log.Fields{
			"currentLength": len(router.handleC),
			"maxCapacity":   cap(router.handleC),
		}).Warn("Warning handleC channel almost full")

		// TODO Cosmin: noticed this, it seems weird to try handling contention like this
		time.Sleep(time.Millisecond)
=======
	if float32(len(router.handleC))/float32(cap(router.handleC)) > overloadedHandleChannelRatio {
		protocol.Warn("router: handleC channel almost full: current length=%v, max. capacity=%v",
			len(router.handleC), cap(router.handleC))
		mTotalOverloadedHandleChannel.Add(1)
>>>>>>> 35630c30
	}

	router.handleC <- msg
	return nil
}

func (router *router) routeMessage(message *protocol.Message) {
<<<<<<< HEAD

	logger.WithFields(log.Fields{
		"msgMetadata": message.Metadata(),
	}).Debug("Called routeMessage for data")
=======
	protocol.Debug("router: routeMessage: %v", message.Metadata())
	mTotalMessagesRouted.Add(1)
>>>>>>> 35630c30

	for path, list := range router.routes {
		if matchesTopic(message.Path, path) {
			for _, route := range list {
				router.deliverMessage(route, message)
			}
		} else {
			mTotalMessagesNotMatchingTopic.Add(1)
		}
	}
}

func (router *router) deliverMessage(route *Route, message *protocol.Message) {
	defer protocol.PanicLogger()

	select {
	case route.MessagesChannel() <- &MessageForRoute{Message: message, Route: route}:
	// fine, we could send the message
	default:
<<<<<<< HEAD

		logger.WithFields(log.Fields{
			"route": route.String(),
		}).Warn(" deliverMessage: queue was full, unsubscribing and closing delivery channel for route")
=======
		protocol.Warn("router: deliverMessage: route's channel was full, unsubscribing and closing delivery channel for route: %v", route)
>>>>>>> 35630c30
		router.unsubscribe(route)
		route.Close()
		mTotalDeliverMessageErrors.Add(1)
	}
}

func (router *router) closeRoutes() {
	logger.Debug("Called closeRoutes")

	for _, currentRouteList := range router.routes {
		for _, route := range currentRouteList {
			router.unsubscribe(route)
			log.WithFields(log.Fields{
				"module": "router",
				"route":  route.String(),
			}).Debug("CLosing route for ")
			route.Close()
		}
	}
}

func copyOf(message []byte) []byte {
	messageCopy := make([]byte, len(message))
	copy(messageCopy, message)
	return messageCopy
}

// matchesTopic checks whether the supplied routePath matches the message topic
func matchesTopic(messagePath, routePath protocol.Path) bool {
	messagePathLen := len(string(messagePath))
	routePathLen := len(string(routePath))
	return strings.HasPrefix(string(messagePath), string(routePath)) &&
		(messagePathLen == routePathLen ||
			(messagePathLen > routePathLen && string(messagePath)[routePathLen] == '/'))
}

// remove removes a route from the supplied list, based on same ApplicationID id and same path (if existing)
// returns: the (possibly updated) slide, and a boolean value (true if route was removed, false otherwise)
func removeIfMatching(slice []*Route, route *Route) ([]*Route, bool) {
	position := -1
	for p, r := range slice {
		if r.ApplicationID == route.ApplicationID && r.Path == route.Path {
			position = p
		}
	}
	if position == -1 {
		return slice, false
	}
	return append(slice[:position], slice[position+1:]...), true
}

// AccessManager returns the `accessManager` provided for the router
func (router *router) AccessManager() (auth.AccessManager, error) {
	if router.accessManager == nil {
		return nil, ErrServiceNotProvided
	}
	return router.accessManager, nil
}

// MessageStore returns the `messageStore` provided for the router
func (router *router) MessageStore() (store.MessageStore, error) {
	if router.messageStore == nil {
		return nil, ErrServiceNotProvided
	}
	return router.messageStore, nil
}

// KVStore returns the `kvStore` provided for the router
func (router *router) KVStore() (store.KVStore, error) {
	if router.kvStore == nil {
		return nil, ErrServiceNotProvided
	}
	return router.kvStore, nil
}<|MERGE_RESOLUTION|>--- conflicted
+++ resolved
@@ -144,16 +144,12 @@
 }
 
 func (router *router) HandleMessage(message *protocol.Message) error {
-<<<<<<< HEAD
 	logger.WithFields(log.Fields{
 		"userID": message.UserID,
 		"path":   message.Path,
 	}).Debug("HandleMessage")
-=======
-	protocol.Debug("router: HandleMessage: %v %v", message.UserID, message.Path)
+
 	mTotalMessagesIncoming.Add(1)
->>>>>>> 35630c30
-
 	if err := router.isStopping(); err != nil {
 		logger.WithFields(log.Fields{
 			"err": err,
@@ -211,15 +207,11 @@
 }
 
 func (router *router) subscribe(r *Route) {
-<<<<<<< HEAD
 	logger.WithFields(log.Fields{
 		"userID": r.UserID,
 		"path":   r.Path,
 	}).Debug("Intenal subscribe for")
-=======
-	protocol.Debug("router: subscribe applicationID=%v, path=%v", r.ApplicationID, r.Path)
 	mTotalSubscriptionAttempts.Add(1)
->>>>>>> 35630c30
 
 	slice, present := router.routes[r.Path]
 	var removed bool
@@ -242,16 +234,12 @@
 }
 
 func (router *router) unsubscribe(r *Route) {
-<<<<<<< HEAD
 
 	logger.WithFields(log.Fields{
 		"userID": r.UserID,
 		"path":   r.Path,
 	}).Debug("Intenal unsubscribe for :")
-=======
-	protocol.Debug("router: unsubscribe applicationID=%v, path=%v", r.ApplicationID, r.Path)
 	mTotalUnsubscriptionAttempts.Add(1)
->>>>>>> 35630c30
 
 	slice, present := router.routes[r.Path]
 	if !present {
@@ -290,8 +278,8 @@
 	return nil
 }
 
-// storeAndChannelMessage assigns the new message id, stores message
-// and handle it by passing the stored message to the handleC channel
+// Assign the new message id, store message and handle it by passing the stored message
+// to the messageIn channel
 func (router *router) storeAndChannelMessage(msg *protocol.Message) error {
 	txCallback := func(msgId uint64) []byte {
 		msg.ID = msgId
@@ -302,36 +290,23 @@
 	mTotalMessagesIncomingBytes.Add(lenMsg)
 
 	if err := router.messageStore.StoreTx(msg.Path.Partition(), txCallback); err != nil {
-<<<<<<< HEAD
 		logger.WithFields(log.Fields{
 			"err":          err,
 			"msgPartition": msg.Path.Partition(),
 		}).Error("Error storing message in partition")
-
-=======
-		protocol.Err("router: error storing message in partition %v: %v", msg.Path.Partition(), err)
 		mTotalMessageStoreErrors.Add(1)
->>>>>>> 35630c30
 		return err
 	} else {
 		mTotalMessagesStoredBytes.Add(lenMsg)
 	}
 
-<<<<<<< HEAD
-	if float32(len(router.handleC))/float32(cap(router.handleC)) > overloadedChannelRatio {
+
+	if float32(len(router.handleC))/float32(cap(router.handleC)) > overloadedHandleChannelRatio {
 		logger.WithFields(log.Fields{
 			"currentLength": len(router.handleC),
 			"maxCapacity":   cap(router.handleC),
 		}).Warn("Warning handleC channel almost full")
-
-		// TODO Cosmin: noticed this, it seems weird to try handling contention like this
-		time.Sleep(time.Millisecond)
-=======
-	if float32(len(router.handleC))/float32(cap(router.handleC)) > overloadedHandleChannelRatio {
-		protocol.Warn("router: handleC channel almost full: current length=%v, max. capacity=%v",
-			len(router.handleC), cap(router.handleC))
-		mTotalOverloadedHandleChannel.Add(1)
->>>>>>> 35630c30
+	mTotalOverloadedHandleChannel.Add(1)
 	}
 
 	router.handleC <- msg
@@ -339,15 +314,11 @@
 }
 
 func (router *router) routeMessage(message *protocol.Message) {
-<<<<<<< HEAD
 
 	logger.WithFields(log.Fields{
 		"msgMetadata": message.Metadata(),
 	}).Debug("Called routeMessage for data")
-=======
-	protocol.Debug("router: routeMessage: %v", message.Metadata())
 	mTotalMessagesRouted.Add(1)
->>>>>>> 35630c30
 
 	for path, list := range router.routes {
 		if matchesTopic(message.Path, path) {
@@ -367,14 +338,10 @@
 	case route.MessagesChannel() <- &MessageForRoute{Message: message, Route: route}:
 	// fine, we could send the message
 	default:
-<<<<<<< HEAD
 
 		logger.WithFields(log.Fields{
 			"route": route.String(),
 		}).Warn(" deliverMessage: queue was full, unsubscribing and closing delivery channel for route")
-=======
-		protocol.Warn("router: deliverMessage: route's channel was full, unsubscribing and closing delivery channel for route: %v", route)
->>>>>>> 35630c30
 		router.unsubscribe(route)
 		route.Close()
 		mTotalDeliverMessageErrors.Add(1)
