--- conflicted
+++ resolved
@@ -22,15 +22,7 @@
 	unsubscribeChannelCapacity   = 10
 )
 
-<<<<<<< HEAD
-var logger = log.WithFields(log.Fields{
-	"module": "router",
-})
-
-// Router interface provides mechanism for PubSub messaging
-=======
 // Router interface provides a mechanism for PubSub messaging
->>>>>>> 6a5375e5
 type Router interface {
 	AccessManager() (auth.AccessManager, error)
 	MessageStore() (store.MessageStore, error)
