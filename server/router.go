package server

import (
	"fmt"
	"runtime"
	"strings"
	"sync"
	"time"

	"github.com/smancke/guble/server/cluster"

	log "github.com/Sirupsen/logrus"
	"github.com/smancke/guble/protocol"
	"github.com/smancke/guble/server/auth"
	"github.com/smancke/guble/store"
)

const (
	overloadedHandleChannelRatio = 0.9
	handleChannelCapacity        = 500
	subscribeChannelCapacity     = 10
	unsubscribeChannelCapacity   = 10
)

// Router interface provides a mechanism for PubSub messaging
type Router interface {
	AccessManager() (auth.AccessManager, error)
	MessageStore() (store.MessageStore, error)
	KVStore() (store.KVStore, error)
	Cluster() *cluster.Cluster

	Fetch(store.FetchRequest) error

	Subscribe(r *Route) (*Route, error)
	Unsubscribe(r *Route)
	HandleMessage(message *protocol.Message) error
}

// Helper struct to pass `Route` to subscription channel and provide a notification channel.
type subRequest struct {
	route *Route
	doneC chan bool
}

type router struct {
	routes       map[protocol.Path][]*Route // mapping the path to the route slice
	handleC      chan *protocol.Message
	subscribeC   chan subRequest
	unsubscribeC chan subRequest
	stopC        chan bool      // Channel that signals stop of the router
	stopping     bool           // Flag: the router is in stopping process and no incoming messages are accepted
	wg           sync.WaitGroup // Add any operation that we need to wait upon here

	accessManager auth.AccessManager
	messageStore  store.MessageStore
	kvStore       store.KVStore
	cluster       *cluster.Cluster
}

// NewRouter returns a pointer to Router
func NewRouter(accessManager auth.AccessManager, messageStore store.MessageStore, kvStore store.KVStore, cluster *cluster.Cluster) Router {
	return &router{
		routes: make(map[protocol.Path][]*Route),

		handleC:      make(chan *protocol.Message, handleChannelCapacity),
		subscribeC:   make(chan subRequest, subscribeChannelCapacity),
		unsubscribeC: make(chan subRequest, unsubscribeChannelCapacity),
		stopC:        make(chan bool, 1),

		accessManager: accessManager,
		messageStore:  messageStore,
		kvStore:       kvStore,
		cluster:       cluster,
	}
}

func (router *router) Start() error {
	router.panicIfInternalDependenciesAreNil()
	resetRouterMetrics()
	logger.Info("Starting router")

	go func() {
		router.wg.Add(1)
		for {
			if router.stopping && router.channelsAreEmpty() {
				router.closeRoutes()
				router.wg.Done()
				return
			}

			func() {
				defer protocol.PanicLogger()

				select {
				case message := <-router.handleC:
					router.routeMessage(message)
					runtime.Gosched()
				case subscriber := <-router.subscribeC:
					router.subscribe(subscriber.route)
					subscriber.doneC <- true
				case unsubscriber := <-router.unsubscribeC:
					router.unsubscribe(unsubscriber.route)
					unsubscriber.doneC <- true
				case <-router.stopC:
					router.stopping = true
				}
			}()
		}
	}()

	return nil
}

// Stop stops the router by closing the stop channel, and waiting on the WaitGroup
func (router *router) Stop() error {
	logger.Info("Stopping router")

	router.stopC <- true
	router.wg.Wait()
	return nil
}

func (router *router) Check() error {
	if router.accessManager == nil || router.messageStore == nil || router.kvStore == nil {
		logger.WithFields(log.Fields{
			"err": ErrServiceNotProvided,
		}).Error("Some mandatory services are not provided")
		return ErrServiceNotProvided
	}
	err := router.messageStore.Check()
	if err != nil {
		logger.WithFields(log.Fields{
			"err": err,
		}).Error("MessageStore check failed")
		return err
	}
	err = router.kvStore.Check()
	if err != nil {
		log.WithFields(log.Fields{
			"module": "router",
			"err":    err,
		}).Error("KVStore check failed")
		return err
	}
	return nil
}

// HandleMessage stores the message in the MessageStore(and gets a new ID for it if the message was created locally)
// and then passes it to the internal channel, and asynchronously to the cluster (if available).
func (router *router) HandleMessage(message *protocol.Message) error {
	logger.WithFields(log.Fields{
		"userID": message.UserID,
		"path":   message.Path,
	}).Debug("HandleMessage")

	mTotalMessagesIncoming.Add(1)
	if err := router.isStopping(); err != nil {
		logger.WithFields(log.Fields{
			"err": err,
		}).Error("Router is stopping")
		return err
	}

	if !router.accessManager.IsAllowed(auth.WRITE, message.UserID, message.Path) {
		return &PermissionDeniedError{message.UserID, auth.WRITE, message.Path}
	}

	lenMessage := int64(len(message.Bytes()))
	mTotalMessagesIncomingBytes.Add(lenMessage)

	msgPathPartition := message.Path.Partition()
	if router.cluster == nil || (router.cluster != nil && message.NodeID == router.cluster.Config.ID) {

		// for a new locally-generated message, we need to generate a new message-ID
<<<<<<< HEAD
		id, err := router.messageStore.GenerateNextMsgId(msgPathPartition)
=======
		ts := time.Now().Unix()
		id, err := router.messageStore.GenerateNextMsgId(msgPathPartition, ts)
>>>>>>> 1750a75d
		if err != nil {
			logger.WithFields(log.Fields{"err": err}).Error("Generation of id failed")
			mTotalMessageStoreErrors.Add(1)
			return err
		}

		message.ID = id
<<<<<<< HEAD
		message.Time = time.Now().Unix()
=======
		message.Time = ts
>>>>>>> 1750a75d

		if err := router.messageStore.Store(msgPathPartition, message.ID, message.Bytes()); err != nil {
			logger.WithFields(log.Fields{
				"err":          err,
				"msgPartition": msgPathPartition,
			}).Error("Error storing message from cluster in partition")
			mTotalMessageStoreErrors.Add(1)
			return err
		}
	} else {
		if err := router.messageStore.Store(msgPathPartition, message.ID, message.Bytes()); err != nil {
			logger.WithFields(log.Fields{
				"err":          err,
				"msgPartition": msgPathPartition,
			}).Error("Error storing message from cluster in partition")
			mTotalMessageStoreErrors.Add(1)
			return err
		}
	}
	mTotalMessagesStoredBytes.Add(lenMessage)

	router.handleOverloadedChannel()

	router.handleC <- message

	if router.cluster != nil && message.NodeID == router.cluster.Config.ID {
		go router.cluster.BroadcastMessage(message)
	}

	return nil
}

// Subscribe adds a route to the subscribers. If there is already a route with same Application Id and Path, it will be replaced.
func (router *router) Subscribe(r *Route) (*Route, error) {
	logger.WithFields(log.Fields{
		"accessManager": router.accessManager,
		"userID":        r.UserID,
		"path":          r.Path,
	}).Debug("Subscribe")

	if err := router.isStopping(); err != nil {
		return nil, err
	}

	accessAllowed := router.accessManager.IsAllowed(auth.READ, r.UserID, r.Path)
	if !accessAllowed {
		return r, &PermissionDeniedError{UserID: r.UserID, AccessType: auth.READ, Path: r.Path}
	}
	req := subRequest{
		route: r,
		doneC: make(chan bool),
	}
	router.subscribeC <- req
	<-req.doneC
	return r, nil
}

func (router *router) Unsubscribe(r *Route) {
	logger.WithFields(log.Fields{
		"accessManager": router.accessManager,
		"userID":        r.UserID,
		"path":          r.Path,
	}).Debug("Unsubscribe")

	req := subRequest{
		route: r,
		doneC: make(chan bool),
	}
	router.unsubscribeC <- req
	<-req.doneC
}

func (router *router) subscribe(r *Route) {
	logger.WithFields(log.Fields{"userID": r.UserID, "path": r.Path}).Debug("Internal subscribe")
	mTotalSubscriptionAttempts.Add(1)

	slice, present := router.routes[r.Path]
	var removed bool
	if present {
		// Try to remove, to avoid double subscriptions of the same app
		slice, removed = removeIfMatching(slice, r)
	} else {
		// Path not present yet. Initialize the slice
		slice = make([]*Route, 0, 1)
		router.routes[r.Path] = slice
		mCurrentRoutes.Add(1)
	}
	router.routes[r.Path] = append(slice, r)
	if removed {
		mTotalDuplicateSubscriptionsAttempts.Add(1)
	} else {
		mTotalSubscriptions.Add(1)
		mCurrentSubscriptions.Add(1)
	}
}

func (router *router) unsubscribe(r *Route) {
	logger.WithFields(log.Fields{"userID": r.UserID, "path": r.Path}).Debug("Internal unsubscribe")
	mTotalUnsubscriptionAttempts.Add(1)

	slice, present := router.routes[r.Path]
	if !present {
		mTotalInvalidTopicOnUnsubscriptionAttempts.Add(1)
		return
	}
	var removed bool
	router.routes[r.Path], removed = removeIfMatching(slice, r)
	if removed {
		mTotalUnsubscriptions.Add(1)
		mCurrentSubscriptions.Add(-1)
	} else {
		mTotalInvalidUnsubscriptionAttempts.Add(1)
	}
	if len(router.routes[r.Path]) == 0 {
		delete(router.routes, r.Path)
		mCurrentRoutes.Add(-1)
	}
}

func (router *router) panicIfInternalDependenciesAreNil() {
	if router.accessManager == nil || router.kvStore == nil || router.messageStore == nil {
		panic(fmt.Sprintf("router: the internal dependencies marked with `true` are not set: AccessManager=%v, KVStore=%v, MessageStore=%v",
			router.accessManager == nil, router.kvStore == nil, router.messageStore == nil))
	}
}

func (router *router) channelsAreEmpty() bool {
	return len(router.handleC) == 0 && len(router.subscribeC) == 0 && len(router.unsubscribeC) == 0
}

func (router *router) isStopping() error {
	if router.stopping {
		return &ModuleStoppingError{"Router"}
	}
	return nil
}

func (router *router) routeMessage(message *protocol.Message) {
	logger.WithFields(log.Fields{
		"msgMetadata": message.Metadata(),
	}).Debug("Called routeMessage for data")
	mTotalMessagesRouted.Add(1)

	matched := false
	for path, pathRoutes := range router.routes {
		if matchesTopic(message.Path, path) {
			matched = true
			for _, route := range pathRoutes {
				if err := route.Deliver(message); err == ErrInvalidRoute {
					// Unsubscribe invalid routes
					router.unsubscribe(route)
				}
			}
		}
	}

	if !matched {
		logger.WithField("topic", message.Path).Debug("No route matched.")
		mTotalMessagesNotMatchingTopic.Add(1)
	}
}

func (router *router) closeRoutes() {
	logger.Debug("Called closeRoutes")

	for _, currentRouteList := range router.routes {
		for _, route := range currentRouteList {
			router.unsubscribe(route)
			log.WithFields(log.Fields{"module": "router", "route": route.String()}).Debug("Closing route")
			route.Close()
		}
	}
}

func (router *router) handleOverloadedChannel() {
	if float32(len(router.handleC))/float32(cap(router.handleC)) > overloadedHandleChannelRatio {
		logger.WithFields(log.Fields{
			"currentLength": len(router.handleC),
			"maxCapacity":   cap(router.handleC),
		}).Warn("handleC channel is almost full")
		mTotalOverloadedHandleChannel.Add(1)
	}
}

// matchesTopic checks whether the supplied routePath matches the message topic
func matchesTopic(messagePath, routePath protocol.Path) bool {
	messagePathLen := len(string(messagePath))
	routePathLen := len(string(routePath))
	return strings.HasPrefix(string(messagePath), string(routePath)) &&
		(messagePathLen == routePathLen ||
			(messagePathLen > routePathLen && string(messagePath)[routePathLen] == '/'))
}

// removeIfMatching removes a route from the supplied list, based on same ApplicationID id and same path (if existing)
// returns: the (possibly updated) slide, and a boolean value (true if route was removed, false otherwise)
func removeIfMatching(slice []*Route, route *Route) ([]*Route, bool) {
	position := -1
	for p, r := range slice {
		if r.ApplicationID == route.ApplicationID && r.Path == route.Path {
			position = p
		}
	}
	if position == -1 {
		return slice, false
	}
	return append(slice[:position], slice[position+1:]...), true
}

// AccessManager returns the `accessManager` provided for the router
func (router *router) AccessManager() (auth.AccessManager, error) {
	if router.accessManager == nil {
		return nil, ErrServiceNotProvided
	}
	return router.accessManager, nil
}

// MessageStore returns the `messageStore` provided for the router
func (router *router) MessageStore() (store.MessageStore, error) {
	if router.messageStore == nil {
		return nil, ErrServiceNotProvided
	}
	return router.messageStore, nil
}

// KVStore returns the `kvStore` provided for the router
func (router *router) KVStore() (store.KVStore, error) {
	if router.kvStore == nil {
		return nil, ErrServiceNotProvided
	}
	return router.kvStore, nil
}

func (router *router) Fetch(req store.FetchRequest) error {
	if err := router.isStopping(); err != nil {
		return err
	}
	router.messageStore.Fetch(req)
	return nil
}

// Cluster returns the `cluster` provided for the router, or nil if no cluster was set-up
func (router *router) Cluster() *cluster.Cluster {
	return router.cluster
}<|MERGE_RESOLUTION|>--- conflicted
+++ resolved
@@ -172,12 +172,8 @@
 	if router.cluster == nil || (router.cluster != nil && message.NodeID == router.cluster.Config.ID) {
 
 		// for a new locally-generated message, we need to generate a new message-ID
-<<<<<<< HEAD
-		id, err := router.messageStore.GenerateNextMsgId(msgPathPartition)
-=======
 		ts := time.Now().Unix()
 		id, err := router.messageStore.GenerateNextMsgId(msgPathPartition, ts)
->>>>>>> 1750a75d
 		if err != nil {
 			logger.WithFields(log.Fields{"err": err}).Error("Generation of id failed")
 			mTotalMessageStoreErrors.Add(1)
@@ -185,11 +181,7 @@
 		}
 
 		message.ID = id
-<<<<<<< HEAD
-		message.Time = time.Now().Unix()
-=======
 		message.Time = ts
->>>>>>> 1750a75d
 
 		if err := router.messageStore.Store(msgPathPartition, message.ID, message.Bytes()); err != nil {
 			logger.WithFields(log.Fields{
