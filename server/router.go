package server

import (
	"errors"
	"github.com/smancke/guble/guble"
<<<<<<< HEAD
	"github.com/smancke/guble/server/auth"
=======
	"github.com/smancke/guble/store"
>>>>>>> 10421e5c
	"runtime"
	"strings"
	"time"
)

type SubscriptionRequest struct {
	route      *Route
	doneNotify chan bool
}

type PubSubRouter struct {
	// mapping the path to the route slice
	routes          map[guble.Path][]Route
	messageIn       chan *guble.Message
	subscribeChan   chan SubscriptionRequest
	unsubscribeChan chan SubscriptionRequest
	stop            chan bool
<<<<<<< HEAD
	accessManager   auth.AccessManager
=======

	// external services
	accessManager AccessManager
	messageStore  store.MessageStore
	kvStore       store.KVStore
>>>>>>> 10421e5c
}

func NewPubSubRouter(
	accessManager AccessManager,
	messageStore store.MessageStore,
	kvStore store.KVStore) *PubSubRouter {
	return &PubSubRouter{
		routes:          make(map[guble.Path][]Route),
		messageIn:       make(chan *guble.Message, 500),
		subscribeChan:   make(chan SubscriptionRequest, 10),
		unsubscribeChan: make(chan SubscriptionRequest, 10),
		stop:            make(chan bool, 1),

		accessManager: accessManager,
		messageStore:  messageStore,
		kvStore:       kvStore,
	}
}

func (router *PubSubRouter) SetAccessManager(accessManager auth.AccessManager) {
	router.accessManager = accessManager
}

func (router *PubSubRouter) Go() *PubSubRouter {
	if router.accessManager == nil {
		panic("AccessManager not set. Cannot start.")
	}
	go func() {
		for {
			func() {
				defer guble.PanicLogger()

				select {
				case message := <-router.messageIn:
					router.handleMessage(message)
					runtime.Gosched()
				case subscriber := <-router.subscribeChan:
					router.subscribe(subscriber.route)
					subscriber.doneNotify <- true
				case unsubscriber := <-router.unsubscribeChan:
					router.unsubscribe(unsubscriber.route)
					unsubscriber.doneNotify <- true
				case <-router.stop:
					router.closeAllRoutes()
					guble.Debug("stopping message router")
					break
				}
			}()
		}
	}()

	return router
}

// Stop stops the router by closing the stop channel
func (router *PubSubRouter) Stop() error {
	close(router.stop)
	return nil
}

// Add a route to the subscribers.
// If there is already a route with same Application Id and Path, it will be replaced.
func (router *PubSubRouter) Subscribe(r *Route) (*Route, error) {
	guble.Debug("subscribe %v, %v, %v", router.accessManager, r.UserID, r.Path)
	accessAllowed := router.accessManager.AccessAllowed(auth.READ, r.UserID, r.Path)
	if !accessAllowed {
		return r, errors.New("not allowed")
	}
	req := SubscriptionRequest{
		route:      r,
		doneNotify: make(chan bool),
	}
	router.subscribeChan <- req
	<-req.doneNotify
	return r, nil
}

func (router *PubSubRouter) subscribe(r *Route) {
	guble.Info("subscribe applicationID=%v, path=%v", r.ApplicationID, r.Path)

	routeList, present := router.routes[r.Path]
	if !present {
		routeList = []Route{}
		router.routes[r.Path] = routeList
	}

	// try to remove, to avoid double subscriptions of the same app
	routeList = remove(routeList, r)

	router.routes[r.Path] = append(routeList, *r)
}

func (router *PubSubRouter) Unsubscribe(r *Route) {
	req := SubscriptionRequest{
		route:      r,
		doneNotify: make(chan bool),
	}
	router.unsubscribeChan <- req
	<-req.doneNotify
}

func (router *PubSubRouter) unsubscribe(r *Route) {
	guble.Info("unsubscribe applicationID=%v, path=%v", r.ApplicationID, r.Path)
	routeList, present := router.routes[r.Path]
	if !present {
		return
	}
	router.routes[r.Path] = remove(routeList, r)
	if len(router.routes[r.Path]) == 0 {
		delete(router.routes, r.Path)
	}
}

func (router *PubSubRouter) HandleMessage(message *guble.Message) error {
	guble.Debug("Route.HandleMessage: %v %v", message.PublisherUserId, message.Path)
	if !router.accessManager.AccessAllowed(auth.WRITE, message.PublisherUserId, message.Path) {
		return errors.New("User not allowed to post message to topic.")
	}

	if float32(len(router.messageIn))/float32(cap(router.messageIn)) > 0.9 {
		guble.Warn("router.messageIn channel very full: current=%v, max=%v\n", len(router.messageIn), cap(router.messageIn))
		time.Sleep(time.Millisecond)
	}
	router.messageIn <- message
	return nil
}

func (router *PubSubRouter) handleMessage(message *guble.Message) {
	if guble.InfoEnabled() {
		guble.Info("routing message: %v", message.MetadataLine())
	}

	for currentRoutePath, currentRouteList := range router.routes {
		if matchesTopic(message.Path, currentRoutePath) {
			for _, route := range currentRouteList {
				router.deliverMessage(route, message)
			}
		}
	}
}

func (router *PubSubRouter) deliverMessage(route Route, message *guble.Message) {
	defer guble.PanicLogger()
	select {
	case route.C <- MsgAndRoute{Message: message, Route: &route}:
	// fine, we could send the message
	default:
		guble.Info("queue was full, closing delivery for route=%v to applicationID=%v", route.Path, route.ApplicationID)
		close(route.C)
		router.unsubscribe(&route)
	}
}

func (router *PubSubRouter) closeAllRoutes() {
	for _, currentRouteList := range router.routes {
		for _, route := range currentRouteList {
			close(route.C)
			router.unsubscribe(&route)
		}
	}
}

func copyOf(message []byte) []byte {
	messageCopy := make([]byte, len(message))
	copy(messageCopy, message)
	return messageCopy
}

// Test wether the supplied routePath matches the message topic
func matchesTopic(messagePath, routePath guble.Path) bool {
	messagePathLen := len(string(messagePath))
	routePathLen := len(string(routePath))
	return strings.HasPrefix(string(messagePath), string(routePath)) &&
		(messagePathLen == routePathLen ||
			(messagePathLen > routePathLen && string(messagePath)[routePathLen] == '/'))
}

// remove a route from the supplied list,
// based on same ApplicationID id and same path
func remove(slice []Route, route *Route) []Route {
	position := -1
	for p, r := range slice {
		if r.ApplicationID == route.ApplicationID && r.Path == route.Path {
			position = p
		}
	}
	if position == -1 {
		return slice
	}
	return append(slice[:position], slice[position+1:]...)
}

// AccessManager returns the `accessManager` provided for the router
func (p *PubSubRouter) AccessManager() (AccessManager, error) {
	if p.accessManager == nil {
		return nil, ErrServiceNotProvided
	}
	return p.accessManager, nil
}

// MessageStore returns the `messageStore` provided for the router
func (p *PubSubRouter) MessageStore() (store.MessageStore, error) {
	if p.messageStore == nil {
		return nil, ErrServiceNotProvided
	}
	return p.messageStore, nil
}

// KVStore returns the `kvStore` provided for the router
func (p *PubSubRouter) KVStore() (store.KVStore, error) {
	if p.kvStore == nil {
		return nil, ErrServiceNotProvided
	}
	return p.kvStore, nil
}<|MERGE_RESOLUTION|>--- conflicted
+++ resolved
@@ -3,11 +3,8 @@
 import (
 	"errors"
 	"github.com/smancke/guble/guble"
-<<<<<<< HEAD
 	"github.com/smancke/guble/server/auth"
-=======
 	"github.com/smancke/guble/store"
->>>>>>> 10421e5c
 	"runtime"
 	"strings"
 	"time"
@@ -25,19 +22,15 @@
 	subscribeChan   chan SubscriptionRequest
 	unsubscribeChan chan SubscriptionRequest
 	stop            chan bool
-<<<<<<< HEAD
+
+	// external services
 	accessManager   auth.AccessManager
-=======
-
-	// external services
-	accessManager AccessManager
 	messageStore  store.MessageStore
 	kvStore       store.KVStore
->>>>>>> 10421e5c
 }
 
 func NewPubSubRouter(
-	accessManager AccessManager,
+	accessManager auth.AccessManager,
 	messageStore store.MessageStore,
 	kvStore store.KVStore) *PubSubRouter {
 	return &PubSubRouter{
@@ -227,7 +220,7 @@
 }
 
 // AccessManager returns the `accessManager` provided for the router
-func (p *PubSubRouter) AccessManager() (AccessManager, error) {
+func (p *PubSubRouter) AccessManager() (auth.AccessManager, error) {
 	if p.accessManager == nil {
 		return nil, ErrServiceNotProvided
 	}
