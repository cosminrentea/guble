--- conflicted
+++ resolved
@@ -332,18 +332,13 @@
 	return nil
 }
 
-<<<<<<< HEAD
-func (router *router) routeMessage(message *protocol.Message) {
+func (router *router) handleMessage(message *protocol.Message) {
 	flog := logger.WithFields(log.Fields{
 		"topic":    message.Path,
 		"metadata": message.Metadata(),
 		"filters":  message.Filters,
 	})
 	flog.Debug("Called routeMessage for data")
-=======
-func (router *router) handleMessage(message *protocol.Message) {
-	logger.WithField("msgMetadata", message.Metadata()).Debug("handleMessage")
->>>>>>> c1783adf
 	mTotalMessagesRouted.Add(1)
 
 	matched := false
