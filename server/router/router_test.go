--- conflicted
+++ resolved
@@ -93,100 +93,6 @@
 	a.Nil(router.routes[protocol.Path("/foo")])
 }
 
-<<<<<<< HEAD
-func TestRouter_SubscribeNotAllowed(t *testing.T) {
-	ctrl, finish := testutil.NewMockCtrl(t)
-	defer finish()
-	a := assert.New(t)
-
-	am := NewMockAccessManager(ctrl)
-	msMock := NewMockMessageStore(ctrl)
-	kvsMock := NewMockKVStore(ctrl)
-
-	am.EXPECT().IsAllowed(auth.READ, "user01", protocol.Path("/blah")).Return(false)
-
-	router := New(am, msMock, kvsMock, nil).(*router)
-	router.Start()
-
-	_, e := router.Subscribe(NewRoute(
-		RouteConfig{
-			RouteParams: RouteParams{"application_id": "appid01", "user_id": "user01"},
-			Path:        protocol.Path("/blah"),
-			ChannelSize: chanSize,
-		},
-	))
-
-	// default TestAccessManager denies all
-	a.NotNil(e)
-
-	// now add permissions
-	am.EXPECT().IsAllowed(auth.READ, "user01", protocol.Path("/blah")).Return(true)
-
-	// and user shall be allowed to subscribe
-	_, e = router.Subscribe(NewRoute(
-		RouteConfig{
-			RouteParams: RouteParams{"application_id": "appid01", "user_id": "user01"},
-			Path:        protocol.Path("/blah"),
-			ChannelSize: chanSize,
-		},
-	))
-
-	a.Nil(e)
-}
-
-func TestRouter_HandleMessageNotAllowed(t *testing.T) {
-	ctrl, finish := testutil.NewMockCtrl(t)
-	defer finish()
-	a := assert.New(t)
-
-	amMock := NewMockAccessManager(ctrl)
-	msMock := NewMockMessageStore(ctrl)
-	kvsMock := NewMockKVStore(ctrl)
-
-	// Given a Router with route
-	router, r := aRouterRoute(chanSize)
-	router.accessManager = amMock
-	router.messageStore = msMock
-	router.kvStore = kvsMock
-
-	amMock.EXPECT().IsAllowed(auth.WRITE, r.Get("user_id"), r.Path).Return(false)
-
-	// when i send a message to the route
-	err := router.HandleMessage(&protocol.Message{
-		Path:   r.Path,
-		Body:   aTestByteMessage,
-		UserID: r.Get("user_id"),
-	})
-
-	// an error shall be returned
-	a.Error(err)
-
-	// and when permission is granted
-	id, ts := uint64(2), time.Now().Unix()
-
-	amMock.EXPECT().IsAllowed(auth.WRITE, r.Get("user_id"), r.Path).Return(true)
-	msMock.EXPECT().
-		StoreMessage(gomock.Any(), gomock.Any()).
-		Do(func(m *protocol.Message, nodeID uint8) (int, error) {
-			m.ID = id
-			m.Time = ts
-			m.NodeID = nodeID
-			return len(m.Encode()), nil
-		})
-
-	// sending message
-	err = router.HandleMessage(&protocol.Message{
-		Path:   r.Path,
-		Body:   aTestByteMessage,
-		UserID: r.Get("user_id"),
-	})
-
-	// shall give no error
-	a.NoError(err)
-}
-
-=======
->>>>>>> 8b0fccbe
 func TestRouter_ReplacingOfRoutesMatchingAppID(t *testing.T) {
 	a := assert.New(t)
 
