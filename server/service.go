package server

import (
	"github.com/smancke/guble/protocol"
	"github.com/smancke/guble/server/webserver"

	"fmt"
	"github.com/docker/distribution/health"
	"net/http"
	"reflect"
	"time"
)

// Startable interface for modules which provide a start mechanism
type Startable interface {
	Start() error
}

// Stopable interface for modules which provide a stop mechanism
type Stopable interface {
	Stop() error
}

// Endpoint adds a HTTP handler for the `GetPrefix()` to the webserver
type Endpoint interface {
	http.Handler
	GetPrefix() string
}

// Service is the main class for simple control of a server
type Service struct {
	webserver  *webserver.WebServer
	router     Router
	modules    []interface{}
	startables []Startable
	stopables  []Stopable
	// The time given to each Module on Stop()
	StopGracePeriod      time.Duration
	healthCheckFrequency time.Duration
	healthCheckThreshold int
}

// NewService registers the Main Router, where other modules can subscribe for messages
func NewService(router Router, webserver *webserver.WebServer) *Service {
	service := &Service{
<<<<<<< HEAD
		stopables:            make([]Stopable, 0, 5),
		webserver:            webserver,
=======
		webServer:            webserver.New(addr),
>>>>>>> a7ed83a7
		router:               router,
		StopGracePeriod:      time.Second * 2,
		healthCheckFrequency: time.Second * 60,
		healthCheckThreshold: 1,
	}
	service.Register(service.router)
	service.Register(service.webserver)

	service.webserver.Handle("/health", http.HandlerFunc(health.StatusHandler))

	return service
}

func (s *Service) RegisterModules(modules []interface{}) {
	for _, module := range modules {
		s.modules = append(s.modules, module)
		s.Register(module)
	}
}

// Register the supplied module on this service.
// This method checks the module for the following interfaces and
// does the expected registrations:
//   Startable,
//   Stopable: notify when the service stops
//   health.Checker:
//   Endpoint: Register the handler function of the Endpoint in the http service at prefix
func (s *Service) Register(module interface{}) {
	name := reflect.TypeOf(module).String()

	if startable, ok := module.(Startable); ok {
		protocol.Info("registering %v as Startable", name)
		s.startables = append(s.startables, startable)
	}

	if stopable, ok := module.(Stopable); ok {
		protocol.Info("registering %v as Stopable", name)
		s.stopables = append(s.stopables, stopable)
	}

	if checker, ok := module.(health.Checker); ok {
		protocol.Info("registering %v as HealthChecker", name)
		health.RegisterPeriodicThresholdFunc(name, s.healthCheckFrequency, s.healthCheckThreshold, health.CheckFunc(checker.Check))
	}

	if endpoint, ok := module.(Endpoint); ok {
		prefix := endpoint.GetPrefix()
<<<<<<< HEAD
		protocol.Info("register %v as Endpoint to %v", name, prefix)
		s.webserver.Handle(prefix, endpoint)
=======
		protocol.Info("registering %v as Endpoint to %v", name, prefix)
		s.webServer.Handle(prefix, endpoint)
>>>>>>> a7ed83a7
	}
}

func (s *Service) Start() error {
	el := protocol.NewErrorList("Errors occured while startup the service: ")

	for _, startable := range s.startables {
		name := reflect.TypeOf(startable).String()

		protocol.Debug("starting module %v", name)
		if err := startable.Start(); err != nil {
			protocol.Err("error on startup module %v", name)
			el.Add(err)
		}
	}
	return el.ErrorOrNil()
}

func (s *Service) Stop() error {
	errors := make(map[string]error)
	for _, stopable := range s.stopables {
		name := reflect.TypeOf(stopable).String()
		stoppedChan := make(chan bool)
		errorChan := make(chan error)
		protocol.Info("stopping %v ...", name)
		go func() {
			err := stopable.Stop()
			if err != nil {
				errorChan <- err
				return
			}
			stoppedChan <- true
		}()
		select {
		case err := <-errorChan:
			protocol.Err("error while stopping %v: %v", name, err.Error)
			errors[name] = err
		case <-stoppedChan:
			protocol.Info("stopped %v", name)
		case <-time.After(s.StopGracePeriod):
			errors[name] = fmt.Errorf("error while stopping %v: not returned after %v seconds", name, s.StopGracePeriod)
			protocol.Err(errors[name].Error())
		}
	}
	if len(errors) > 0 {
		return fmt.Errorf("Errors while stopping modules %q", errors)
	}
	return nil
}

func (s *Service) WebServer() *webserver.WebServer {
<<<<<<< HEAD
	return s.webserver
=======
	return s.webServer
}

func (s *Service) Modules() []interface{} {
	return s.modules
>>>>>>> a7ed83a7
}<|MERGE_RESOLUTION|>--- conflicted
+++ resolved
@@ -43,12 +43,7 @@
 // NewService registers the Main Router, where other modules can subscribe for messages
 func NewService(router Router, webserver *webserver.WebServer) *Service {
 	service := &Service{
-<<<<<<< HEAD
-		stopables:            make([]Stopable, 0, 5),
 		webserver:            webserver,
-=======
-		webServer:            webserver.New(addr),
->>>>>>> a7ed83a7
 		router:               router,
 		StopGracePeriod:      time.Second * 2,
 		healthCheckFrequency: time.Second * 60,
@@ -96,13 +91,8 @@
 
 	if endpoint, ok := module.(Endpoint); ok {
 		prefix := endpoint.GetPrefix()
-<<<<<<< HEAD
-		protocol.Info("register %v as Endpoint to %v", name, prefix)
+		protocol.Info("registering %v as Endpoint to %v", name, prefix)
 		s.webserver.Handle(prefix, endpoint)
-=======
-		protocol.Info("registering %v as Endpoint to %v", name, prefix)
-		s.webServer.Handle(prefix, endpoint)
->>>>>>> a7ed83a7
 	}
 }
 
@@ -154,13 +144,9 @@
 }
 
 func (s *Service) WebServer() *webserver.WebServer {
-<<<<<<< HEAD
 	return s.webserver
-=======
-	return s.webServer
 }
 
 func (s *Service) Modules() []interface{} {
 	return s.modules
->>>>>>> a7ed83a7
 }