--- conflicted
+++ resolved
@@ -100,22 +100,14 @@
 	el := protocol.NewErrorList("service: errors occured while starting: ")
 
 	if s.healthEndpoint != "" {
-<<<<<<< HEAD
-		logger.WithField("healthEndpoint", s.healthEndpoint).Info("Health endpoint")
-=======
 		loggerService.WithField("healthEndpoint", s.healthEndpoint).Info("Health endpoint")
->>>>>>> c71c62e9
 		s.webserver.Handle(s.healthEndpoint, http.HandlerFunc(health.StatusHandler))
 	} else {
 		loggerService.Info("Health endpoint disabled")
 	}
 
 	if s.metricsEndpoint != "" {
-<<<<<<< HEAD
-		logger.WithField("metricsEndpoint", s.metricsEndpoint).Info("Metrics Endpoint")
-=======
 		loggerService.WithField("metricsEndpoint", s.metricsEndpoint).Info("Metrics endpoint")
->>>>>>> c71c62e9
 		s.webserver.Handle(s.metricsEndpoint, http.HandlerFunc(metrics.HttpHandler))
 	} else {
 		loggerService.Info("Metrics endpoint disabled")
@@ -137,12 +129,7 @@
 			}
 		}
 		if checker, ok := module.(health.Checker); ok && s.healthEndpoint != "" {
-<<<<<<< HEAD
-
-			logger.WithField("name", name).Info("Registering module as HealthChecker")
-=======
 			loggerService.WithField("name", name).Info("Registering module as Health-Checker")
->>>>>>> c71c62e9
 			health.RegisterPeriodicThresholdFunc(name, s.healthFrequency, s.healthThreshold, health.CheckFunc(checker.Check))
 		}
 		if endpoint, ok := module.(Endpoint); ok {
