package server

import (
	"github.com/smancke/guble/guble"

	"fmt"
	"net/http"
	"reflect"
	"time"
)

<<<<<<< HEAD
// Service is the main class for simple startup of a server
=======
// Startable interface for modules which provide a start mechanism
type Startable interface {
	Start() error
}

// Stopable interface for modules which provide a stop mechanism
type Stopable interface {
	Stop() error
}

// Endpoint adds a HTTP handler for the `GetPrefix()` to the webserver
type Endpoint interface {
	http.Handler
	GetPrefix() string
}

// Service is the main class for simple control of a server
>>>>>>> 2bc1e052
type Service struct {
	webServer     *WebServer
	router        Router
	stopListener  []Stopable
	startListener []Startable
	// The time given to each Module on Stop()
	StopGracePeriod time.Duration
}

<<<<<<< HEAD
// NewService registers the Main Router, where other modules can subscribe for messages
func NewService(addr string, kvStore store.KVStore, messageStore store.MessageStore, messageSink MessageSink, router PubSubSource, accessManager auth.AccessManager) *Service {
=======
// Registers the Main Router, where other modules can subscribe for messages
func NewService(
	addr string,
	router Router) *Service {
>>>>>>> 2bc1e052
	service := &Service{
		stopListener:    make([]Stopable, 0, 5),
		webServer:       NewWebServer(addr),
		router:          router,
		StopGracePeriod: time.Second * 2,
	}
	service.Register(service.webServer)
	service.Register(service.router)

	return service
}

<<<<<<< HEAD
// Register registers the supplied module on this service.
=======
// Register the supplied module on this service.
>>>>>>> 2bc1e052
// This method checks the module for the following interfaces and
// does the expected registrations:
//   Stopable: notify when the service stops
//   Endpoint: Register the handler function of the Endpoint in the http service at prefix
//
// If the module does not have a HandlerFunc, the prefix parameter is ignored
func (service *Service) Register(module interface{}) {
	name := reflect.TypeOf(module).String()

	if m, ok := module.(Startable); ok {
		guble.Info("register %v as StartListener", name)
		service.AddStartListener(m)
	}

	if m, ok := module.(Endpoint); ok {
		guble.Info("register %v as Endpoint to %v", name, m.GetPrefix())
		service.AddHandler(m.GetPrefix(), m)
	}

	if m, ok := module.(Stopable); ok {
		guble.Info("register %v as StopListener", name)
		service.AddStopListener(m)
	}
}

func (service *Service) AddHandler(prefix string, handler http.Handler) {
	service.webServer.mux.Handle(prefix, handler)
}

func (service *Service) Start() error {
	el := guble.NewErrorList("Errors occured while startup the service: ")

	for _, startable := range service.startListener {
		name := reflect.TypeOf(startable).String()

		guble.Debug("starting module %v", name)
		if err := startable.Start(); err != nil {
			guble.Err("error on startup module %v", name)
			el.Add(err)
		}
	}
	return el.ErrorOrNil()
}

func (service *Service) AddStopListener(stopable Stopable) {
	service.stopListener = append(service.stopListener, stopable)
}

func (service *Service) AddStartListener(startable Startable) {
	service.startListener = append(service.startListener, startable)
}

func (service *Service) Stop() error {
	errors := make(map[string]error)
	for _, stopable := range service.stopListener {
		name := reflect.TypeOf(stopable).String()
		stoppedChan := make(chan bool)
		errorChan := make(chan error)
		guble.Info("stopping %v ...", name)
		go func() {
			err := stopable.Stop()
			if err != nil {
				errorChan <- err
				return
			}
			stoppedChan <- true
		}()
		select {
		case err := <-errorChan:
			guble.Err("error while stopping %v: %v", name, err.Error)
			errors[name] = err
		case <-stoppedChan:
			guble.Info("stopped %v", name)
		case <-time.After(service.StopGracePeriod):
			errors[name] = fmt.Errorf("error while stopping %v: not returned after %v seconds", name, service.StopGracePeriod)
			guble.Err(errors[name].Error())
		}
	}
	if len(errors) > 0 {
		return fmt.Errorf("Errors while stopping modules %q", errors)
	}
	return nil
}

func (service *Service) GetWebServer() *WebServer {
	return service.webServer
}<|MERGE_RESOLUTION|>--- conflicted
+++ resolved
@@ -9,9 +9,6 @@
 	"time"
 )
 
-<<<<<<< HEAD
-// Service is the main class for simple startup of a server
-=======
 // Startable interface for modules which provide a start mechanism
 type Startable interface {
 	Start() error
@@ -29,7 +26,6 @@
 }
 
 // Service is the main class for simple control of a server
->>>>>>> 2bc1e052
 type Service struct {
 	webServer     *WebServer
 	router        Router
@@ -39,15 +35,10 @@
 	StopGracePeriod time.Duration
 }
 
-<<<<<<< HEAD
-// NewService registers the Main Router, where other modules can subscribe for messages
-func NewService(addr string, kvStore store.KVStore, messageStore store.MessageStore, messageSink MessageSink, router PubSubSource, accessManager auth.AccessManager) *Service {
-=======
 // Registers the Main Router, where other modules can subscribe for messages
 func NewService(
 	addr string,
 	router Router) *Service {
->>>>>>> 2bc1e052
 	service := &Service{
 		stopListener:    make([]Stopable, 0, 5),
 		webServer:       NewWebServer(addr),
@@ -60,13 +51,9 @@
 	return service
 }
 
-<<<<<<< HEAD
-// Register registers the supplied module on this service.
-=======
 // Register the supplied module on this service.
->>>>>>> 2bc1e052
 // This method checks the module for the following interfaces and
-// does the expected registrations:
+// does the expected tegistrations:
 //   Stopable: notify when the service stops
 //   Endpoint: Register the handler function of the Endpoint in the http service at prefix
 //
