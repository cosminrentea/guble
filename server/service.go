--- conflicted
+++ resolved
@@ -120,7 +120,6 @@
 
 func (s *Service) Stop() error {
 	errors := make(map[string]error)
-
 	for _, stopable := range s.stopables {
 		name := reflect.TypeOf(stopable).String()
 		stoppedC := make(chan bool)
@@ -151,11 +150,14 @@
 	return nil
 }
 
+func (s *Service) Modules() []interface{} {
+	return s.modules
+}
+
 func (s *Service) WebServer() *webserver.WebServer {
 	return s.webserver
 }
 
-<<<<<<< HEAD
 // stop module with a timeout
 func stopAsyncTimeout(m Stopable, timeout int) chan error {
 	errC := make(chan err)
@@ -167,8 +169,4 @@
 // wait for channel to respond or until time expired
 func wait() error {
 
-=======
-func (s *Service) Modules() []interface{} {
-	return s.modules
->>>>>>> 9b5c9830
 }