--- conflicted
+++ resolved
@@ -66,13 +66,8 @@
 
 func (s *Service) RegisterModules(modules ...interface{}) {
 	loggerService.WithFields(log.Fields{
-<<<<<<< HEAD
 		"numberOfNewModules":      len(s.modules),
 		"numberOfExistingModules": len(modules),
-=======
-		"numberOfNewModules":       len(s.modules),
-		"numberOfExsistingModules": len(modules),
->>>>>>> 2767bf91
 	}).Debug(" RegisterModules: adding")
 
 	s.modules = append(s.modules, modules...)
@@ -172,13 +167,8 @@
 		stopOrder[i] = len(stopables) - i
 	}
 	loggerService.WithFields(log.Fields{
-<<<<<<< HEAD
 		"numberOfNewModules":      len(stopOrder),
 		"numberOfExistingModules": stopOrder,
-=======
-		"numberOfNewModules":       len(stopOrder),
-		"numberOfExsistingModules": stopOrder,
->>>>>>> 2767bf91
 	}).Debug("Stopping modules in this order relative to registration")
 
 	errors := protocol.NewErrorList("stopping errors: ")
