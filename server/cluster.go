--- conflicted
+++ resolved
@@ -1,8 +1,6 @@
 package server
 
 import (
-	"github.com/smancke/guble/protocol"
-
 	log "github.com/Sirupsen/logrus"
 	"github.com/hashicorp/memberlist"
 
@@ -16,7 +14,7 @@
 )
 
 type ClusterConfig struct {
-	Id      int
+	ID      int
 	Host    string
 	Port    int
 	Remotes []string
@@ -35,7 +33,7 @@
 	}
 
 	c := memberlist.DefaultLANConfig()
-	c.Name = fmt.Sprintf("%d:%s:%d", config.Id, config.Host, config.Port)
+	c.Name = fmt.Sprintf("%d:%s:%d", config.ID, config.Host, config.Port)
 	c.BindAddr = config.Host
 	c.BindPort = config.Port
 
@@ -72,13 +70,8 @@
 	return cluster.memberlist.Shutdown()
 }
 
-<<<<<<< HEAD
 func (cluster *Cluster) BroadcastMessage(message *ClusterMessage) {
 	log.WithField("message", message).Debug("BroadcastMessage to cluster")
-=======
-func (cluster *Cluster) BroadcastMessage(message protocol.Message) {
-	logger.WithField("message", message).Debug("BroadcastMessage to cluster")
->>>>>>> 722add58
 	//TODO Marian convert to byte array and invoke "cluster.broadcast"
 	//encode the message and send it to
 	bytes, err := message.EncodeMessage()
@@ -86,7 +79,7 @@
 		logger.WithField("err", err).Error("Could not sent message")
 	}
 	log.WithFields(log.Fields{
-		"nodeId":     cluster.config.id,
+		"nodeId":     cluster.config.ID,
 		"msgAsBytes": bytes,
 	}).Debug("BroadcastMessage")
 
@@ -94,7 +87,7 @@
 }
 
 func (cluster *Cluster) broadcast(msg []byte) {
-	logger.Debug("broadcast to cluster")
+	log.WithField("msg", msg).Debug("broadcast to cluster")
 	for _, node := range cluster.memberlist.Members() {
 		cluster.memberlist.SendToTCP(node, msg)
 
