package gcm

import (
	"encoding/json"

	"github.com/Bogh/gcm"

	log "github.com/Sirupsen/logrus"

	"github.com/smancke/guble/protocol"
	"github.com/smancke/guble/server/cluster"
	"github.com/smancke/guble/server/kvstore"
	"github.com/smancke/guble/server/router"

	"errors"
	"fmt"
	"net/http"
	"strconv"
	"strings"
	"sync"
	"time"
)

const (
	// registrationsSchema is the default sqlite schema for GCM
	schema = "gcm_registration"

	// sendRetries is the number of retries when sending a message
	sendRetries = 5

	subscribePrefixPath = "subscribe"

	// default channel buffer size
	bufferSize = 1000

	syncPath = protocol.Path("/gcm/sync")
)

var logger = log.WithFields(log.Fields{
	"app":    "guble",
	"module": "gcm",
})

// Connector is the structure for handling the communication with Google Cloud Messaging
type Connector struct {
	Sender        *gcm.Sender
	router        router.Router
	cluster       *cluster.Cluster
	kvStore       kvstore.KVStore
	prefix        string
	pipelineC     chan *pipeMessage
	stopC         chan bool
	nWorkers      int
	wg            sync.WaitGroup
	broadcastPath string
	subscriptions map[string]*subscription
}

// New creates a new *Connector without starting it
func New(router router.Router, prefix string, gcmAPIKey string, nWorkers int, endpoint string) (*Connector, error) {
	kvStore, err := router.KVStore()
	if err != nil {
		return nil, err
	}

	if endpoint != "" {
		logger.WithField("gcmEndpoint", endpoint).Info("Using GCM endpoint")
		gcm.GcmSendEndpoint = endpoint
	}

	return &Connector{
		Sender:        &gcm.Sender{ApiKey: gcmAPIKey},
		router:        router,
		cluster:       router.Cluster(),
		kvStore:       kvStore,
		prefix:        prefix,
		pipelineC:     make(chan *pipeMessage, bufferSize),
		stopC:         make(chan bool),
		nWorkers:      nWorkers,
		broadcastPath: removeTrailingSlash(prefix) + "/broadcast",
		subscriptions: make(map[string]*subscription),
	}, nil
}

// Start opens the connector, creates more goroutines / workers to handle messages coming from the router
func (conn *Connector) Start() error {
<<<<<<< HEAD
	startGcmMetrics()
=======
	resetGCMMetrics()
>>>>>>> 8c252e5a

	// start subscription sync loop if we are in cluster mode
	if conn.cluster != nil {
		if err := conn.syncLoop(); err != nil {
			return err
		}
	}

	// blocking until current subs are loaded
	conn.loadSubscriptions()

	go func() {
		for id := 1; id <= conn.nWorkers; id++ {
			go conn.loopPipeline(id)
		}
	}()
	return nil
}

// Stop signals the closing of GCMConnector
func (conn *Connector) Stop() error {
	logger.Debug("Stopping ...")
	close(conn.stopC)
	conn.wg.Wait()
	logger.Debug("Stopped")
	return nil
}

// Check returns nil if health-check succeeds, or an error if health-check fails
// by sending a request with only apikey. If the response is processed by the GCM endpoint
// the gcmStatus will be UP, otherwise the error from sending the message will be returned.
func (conn *Connector) Check() error {
	payload := messageMap(&protocol.Message{Body: []byte(`{"registration_ids":["ABC"]}`)})
	_, err := conn.Sender.Send(gcm.NewMessage(payload, ""), sendRetries)
	if err != nil {
		logger.WithError(err).Error("Error sending pipe message")
		return err
	}
	return nil
}

// loopPipeline awaits in a loop for messages subscriptions to be forwarded to GCM,
// until the stop-channel is closed
func (conn *Connector) loopPipeline(id int) {
	conn.wg.Add(1)
	defer func() {
		logger.WithField("id", id).Debug("Worker stopped")
		conn.wg.Done()
	}()
	logger.WithField("id", id).Debug("Worker started")

	for {
		select {
		case pm := <-conn.pipelineC:
			// only forward to gcm message which have subscription on this node and not the other received from cluster
			if pm != nil {
				if conn.cluster != nil && conn.cluster.Config.ID != pm.message.NodeID {
					pm.ignoreMessage()
					continue
				}

				conn.sendMessage(pm)

			}
		case <-conn.stopC:
			return
		}
	}
}

func (conn *Connector) sendMessage(pm *pipeMessage) {
	gcmID := pm.subscription.route.Get(applicationIDKey)
	payload := pm.payload()

	gcmMessage := gcm.NewMessage(payload, gcmID)
	logger.WithFields(log.Fields{
		"gcmID":      gcmID,
		"pipeLength": len(conn.pipelineC),
	}).Debug("Sending message")

	beforeSend := time.Now()
	result, err := conn.Sender.Send(gcmMessage, sendRetries)
	latencyDuration := time.Now().Sub(beforeSend)

	if err != nil {
		pm.errC <- err
		mTotalSentMessageErrors.Add(1)
		addToMetrics(currentTotalErrorsLatenciesKey, int64(latencyDuration), mMinute, mHour, mDay)
		addToMetrics(currentTotalErrorsKey, 1, mMinute, mHour, mDay)
		return
	}
	mTotalSentMessages.Add(1)
	addToMetrics(currentTotalMessagesLatenciesKey, int64(latencyDuration), mMinute, mHour, mDay)
	addToMetrics(currentTotalMessagesKey, 1, mMinute, mHour, mDay)

	pm.resultC <- result
}

// GetPrefix is used to satisfy the HTTP handler interface
func (conn *Connector) GetPrefix() string {
	return conn.prefix
}

// ServeHTTP handles the subscription in GCM
func (conn *Connector) ServeHTTP(w http.ResponseWriter, r *http.Request) {
	if r.Method != http.MethodPost && r.Method != http.MethodDelete {
		logger.WithField("method", r.Method).Error("Only HTTP POST and DELETE methods supported.")
		http.Error(w, "Method not allowed", http.StatusMethodNotAllowed)
		return
	}

	userID, gcmID, topic, err := conn.parseParams(r.URL.Path)
	if err != nil {
		http.Error(w, "Invalid Parameters in request", http.StatusBadRequest)
		return
	}

	switch r.Method {
	case http.MethodPost:
		conn.addSubscription(w, topic, userID, gcmID)
	case http.MethodDelete:
		conn.deleteSubscription(w, topic, userID, gcmID)
	}

}

func (conn *Connector) addSubscription(w http.ResponseWriter, topic, userID, gcmID string) {
	s, err := initSubscription(conn, topic, userID, gcmID, 0, true)
	if err == nil {
		// synchronize subscription after storing if cluster exists
		conn.synchronizeSubscription(topic, userID, gcmID, false)
	} else if err == errSubscriptionExists {
		logger.WithField("subscription", s).Error("Subscription exists")
		fmt.Fprintf(w, "subscription exists")
		return
	}

	fmt.Fprintf(w, "subscribed: %v\n", topic)
}

func (conn *Connector) deleteSubscription(w http.ResponseWriter, topic, userID, gcmID string) {
	subscriptionKey := composeSubscriptionKey(topic, userID, gcmID)

	s, ok := conn.subscriptions[subscriptionKey]
	if !ok {
		logger.
			WithField("subscriptionKey", subscriptionKey).
			WithField("subscriptions", conn.subscriptions).
			Info("Subscription not found")
		http.Error(w, "subscription not found\n", http.StatusNotFound)
		return
	}

	conn.synchronizeSubscription(topic, userID, gcmID, true)

	s.remove()
	fmt.Fprintf(w, "unsubscribed: %v\n", topic)
}

// parseParams will parse the HTTP URL with format /gcm/:userid/:gcmid/subscribe/*topic
// returning the parsed Params, or error if the request is not in the correct format
func (conn *Connector) parseParams(path string) (userID, gcmID, topic string, err error) {
	currentURLPath := removeTrailingSlash(path)

	if !strings.HasPrefix(currentURLPath, conn.prefix) {
		err = errors.New("gcm: GCM request is not starting with gcm prefix")
		return
	}
	pathAfterPrefix := strings.TrimPrefix(currentURLPath, conn.prefix)

	splitParams := strings.SplitN(pathAfterPrefix, "/", 3)
	if len(splitParams) != 3 {
		err = errors.New("gcm: GCM request has wrong number of params")
		return
	}
	userID = splitParams[0]
	gcmID = splitParams[1]

	if !strings.HasPrefix(splitParams[2], subscribePrefixPath+"/") {
		err = errors.New("gcm: GCM request third param is not subscribe")
		return
	}
	topic = strings.TrimPrefix(splitParams[2], subscribePrefixPath)
	return userID, gcmID, topic, nil
}

func (conn *Connector) loadSubscriptions() {
	count := 0
	for entry := range conn.kvStore.Iterate(schema, "") {
		conn.loadSubscription(entry)
		count++
	}
	logger.WithField("count", count).Info("Loaded GCM subscriptions")
}

// loadSubscription loads a kvstore entry and creates a subscription from it
func (conn *Connector) loadSubscription(entry [2]string) {
	gcmID := entry[0]
	values := strings.Split(entry[1], ":")
	userID := values[0]
	topic := values[1]
	lastID, err := strconv.ParseUint(values[2], 10, 64)
	if err != nil {
		lastID = 0
	}

	initSubscription(conn, topic, userID, gcmID, lastID, false)

	logger.WithFields(log.Fields{
		"gcmID":  gcmID,
		"userID": userID,
		"topic":  topic,
	}).Debug("Loaded GCM subscription")
}

// Creates a route and listens for subscription synchronization
func (conn *Connector) syncLoop() error {
	r := router.NewRoute(router.RouteConfig{
		Path:        syncPath,
		ChannelSize: 100,
	})
	_, err := conn.router.Subscribe(r)
	if err != nil {
		return err
	}

	go func() {
		logger.Info("Sync loop starting")
		conn.wg.Add(1)

		defer func() {
			logger.Info("Sync loop stopped")
			conn.wg.Done()
		}()

		for {
			select {
			case m, opened := <-r.MessagesChannel():
				if !opened {
					logger.Error("Sync loop channel closed")
					return
				}

				if m.NodeID == conn.cluster.Config.ID {
					logger.Debug("Received own subscription loop")
					continue
				}

				subscriptionSync, err := (&subscriptionSync{}).Decode(m.Body)
				if err != nil {
					logger.WithError(err).Error("Error decoding subscription sync")
					continue
				}

				logger.Debug("Initializing sync subscription without storing it.")
				if subscriptionSync.Remove {
					subscriptionKey := composeSubscriptionKey(
						subscriptionSync.Topic,
						subscriptionSync.UserID,
						subscriptionSync.GCMID)
					if s, ok := conn.subscriptions[subscriptionKey]; ok {
						s.remove()
					}
					continue
				}

				if _, err := initSubscription(
					conn,
					subscriptionSync.Topic,
					subscriptionSync.UserID,
					subscriptionSync.GCMID,
					0,
					false); err != nil {
					logger.WithError(err).Error("Error synchronizing subscription")
				}
			case <-conn.stopC:
				return
			}
		}
	}()

	return nil
}

func (conn *Connector) synchronizeSubscription(topic, userID, gcmID string, remove bool) error {
	// there is no cluster setup, no need for synchronization of subscription
	if conn.cluster == nil {
		return nil
	}

	data, err := (&subscriptionSync{topic, userID, gcmID, remove}).Encode()
	if err != nil {
		return err
	}

	return conn.router.HandleMessage(&protocol.Message{
		Path: syncPath,
		Body: data,
	})
}

// used to sync subscriptions with other nodes
type subscriptionSync struct {
	Topic  string
	UserID string
	GCMID  string
	Remove bool
}

func (s *subscriptionSync) Encode() ([]byte, error) {
	return json.Marshal(s)
}

func (s *subscriptionSync) Decode(data []byte) (*subscriptionSync, error) {
	if err := json.Unmarshal(data, s); err != nil {
		return nil, err
	}
	return s, nil
}

func removeTrailingSlash(path string) string {
	if len(path) > 1 && path[len(path)-1] == '/' {
		return path[:len(path)-1]
	}
	return path
}

func composeSubscriptionKey(topic, userID, gcmID string) string {
	return fmt.Sprintf("%s %s:%s %s:%s",
		topic,
		applicationIDKey,
		gcmID,
		userIDKey,
		userID)
}<|MERGE_RESOLUTION|>--- conflicted
+++ resolved
@@ -84,11 +84,7 @@
 
 // Start opens the connector, creates more goroutines / workers to handle messages coming from the router
 func (conn *Connector) Start() error {
-<<<<<<< HEAD
-	startGcmMetrics()
-=======
 	resetGCMMetrics()
->>>>>>> 8c252e5a
 
 	// start subscription sync loop if we are in cluster mode
 	if conn.cluster != nil {
