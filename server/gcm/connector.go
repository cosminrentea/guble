package gcm

import (
	"encoding/json"

	"github.com/Bogh/gcm"

	log "github.com/Sirupsen/logrus"

	"github.com/smancke/guble/protocol"
	"github.com/smancke/guble/server/cluster"
	"github.com/smancke/guble/server/kvstore"
	"github.com/smancke/guble/server/router"

	"errors"
	"fmt"
	"github.com/smancke/guble/server/metrics"
	"net/http"
	"strconv"
	"strings"
	"sync"
	"time"
)

const (
	// registrationsSchema is the default sqlite schema for GCM
	schema = "gcm_registration"

	// sendRetries is the number of retries when sending a message
	sendRetries = 5

	subscribePrefixPath = "subscribe"

	// default channel buffer size
	bufferSize = 1000

	syncPath = protocol.Path("/gcm/sync")
)

var logger = log.WithFields(log.Fields{
	"app":    "guble",
	"module": "gcm",
})

// Connector is the structure for handling the communication with Google Cloud Messaging
type Connector struct {
	Sender        *gcm.Sender
	router        router.Router
	cluster       *cluster.Cluster
	kvStore       kvstore.KVStore
	prefix        string
	pipelineC     chan *pipeMessage
	stopC         chan bool
	nWorkers      int
	wg            sync.WaitGroup
	broadcastPath string
	subscriptions map[string]*subscription
}

// New creates a new *Connector without starting it
func New(router router.Router, prefix string, gcmAPIKey string, nWorkers int, endpoint string) (*Connector, error) {
	kvStore, err := router.KVStore()
	if err != nil {
		return nil, err
	}

	if endpoint != "" {
		logger.WithField("gcmEndpoint", endpoint).Info("Using GCM endpoint")
		gcm.GcmSendEndpoint = endpoint
	}

	return &Connector{
		Sender:        &gcm.Sender{ApiKey: gcmAPIKey},
		router:        router,
		cluster:       router.Cluster(),
		kvStore:       kvStore,
		prefix:        prefix,
		pipelineC:     make(chan *pipeMessage, bufferSize),
		stopC:         make(chan bool),
		nWorkers:      nWorkers,
		broadcastPath: removeTrailingSlash(prefix) + "/broadcast",
		subscriptions: make(map[string]*subscription),
	}, nil
}

// Start opens the connector, creates more goroutines / workers to handle messages coming from the router
func (conn *Connector) Start() error {
<<<<<<< HEAD
	startGCMMetrics()
=======
	startMetrics()
>>>>>>> a5ddc0c3

	// start subscription sync loop if we are in cluster mode
	if conn.cluster != nil {
		if err := conn.syncLoop(); err != nil {
			return err
		}
	}

	// blocking until current subs are loaded
	conn.loadSubscriptions()

	go func() {
		for id := 1; id <= conn.nWorkers; id++ {
			go conn.loopPipeline(id)
		}
	}()
	return nil
}

// Stop signals the closing of GCMConnector
func (conn *Connector) Stop() error {
	logger.Debug("Stopping ...")
	close(conn.stopC)
	conn.wg.Wait()
	logger.Debug("Stopped")
	return nil
}

// Check returns nil if health-check succeeds, or an error if health-check fails
// by sending a request with only apikey. If the response is processed by the GCM endpoint
// the gcmStatus will be UP, otherwise the error from sending the message will be returned.
func (conn *Connector) Check() error {
	payload := messageMap(&protocol.Message{Body: []byte(`{"registration_ids":["ABC"]}`)})
	_, err := conn.Sender.Send(gcm.NewMessage(payload, ""), sendRetries)
	if err != nil {
		logger.WithError(err).Error("Error checking GCM connection")
		return err
	}
	return nil
}

// loopPipeline awaits in a loop for messages subscriptions to be forwarded to GCM,
// until the stop-channel is closed
func (conn *Connector) loopPipeline(id int) {
	conn.wg.Add(1)
	defer func() {
		logger.WithField("id", id).Debug("Worker stopped")
		conn.wg.Done()
	}()
	logger.WithField("id", id).Debug("Worker started")

	for {
		select {
		case pm := <-conn.pipelineC:
			// only forward to gcm message which have subscription on this node and not the other received from cluster
			if pm != nil {
				if conn.cluster != nil && conn.cluster.Config.ID != pm.message.NodeID {
					pm.ignoreMessage()
					continue
				}

				conn.sendMessage(pm)

			}
		case <-conn.stopC:
			return
		}
	}
}

func (conn *Connector) sendMessage(pm *pipeMessage) {
	gcmID := pm.subscription.route.Get(applicationIDKey)
	payload := pm.payload()

	gcmMessage := gcm.NewMessage(payload, gcmID)
	logger.WithFields(log.Fields{
		"gcmID":      gcmID,
		"pipeLength": len(conn.pipelineC),
	}).Debug("Sending message")

	beforeSend := time.Now()
	result, err := conn.Sender.Send(gcmMessage, sendRetries)
	latencyDuration := time.Now().Sub(beforeSend)

	if err != nil {
		pm.errC <- err
		mTotalSentMessageErrors.Add(1)
		metrics.AddToMaps(currentTotalErrorsLatenciesKey, int64(latencyDuration), mMinute, mHour, mDay)
		metrics.AddToMaps(currentTotalErrorsKey, 1, mMinute, mHour, mDay)
		return
	}
	mTotalSentMessages.Add(1)
	metrics.AddToMaps(currentTotalMessagesLatenciesKey, int64(latencyDuration), mMinute, mHour, mDay)
	metrics.AddToMaps(currentTotalMessagesKey, 1, mMinute, mHour, mDay)

	pm.resultC <- result
}

// GetPrefix is used to satisfy the HTTP handler interface
func (conn *Connector) GetPrefix() string {
	return conn.prefix
}

// ServeHTTP handles the subscription in GCM
func (conn *Connector) ServeHTTP(w http.ResponseWriter, r *http.Request) {
	if r.Method != http.MethodPost && r.Method != http.MethodDelete {
		logger.WithField("method", r.Method).Error("Only HTTP POST and DELETE methods supported.")
		http.Error(w, "Method not allowed", http.StatusMethodNotAllowed)
		return
	}

	userID, gcmID, topic, err := conn.parseParams(r.URL.Path)
	if err != nil {
		http.Error(w, "Invalid Parameters in request", http.StatusBadRequest)
		return
	}

	switch r.Method {
	case http.MethodPost:
		conn.addSubscription(w, topic, userID, gcmID)
	case http.MethodDelete:
		conn.deleteSubscription(w, topic, userID, gcmID)
	}

}

func (conn *Connector) addSubscription(w http.ResponseWriter, topic, userID, gcmID string) {
	s, err := initSubscription(conn, topic, userID, gcmID, 0, true)
	if err == nil {
		// synchronize subscription after storing if cluster exists
		conn.synchronizeSubscription(topic, userID, gcmID, false)
	} else if err == errSubscriptionExists {
		logger.WithField("subscription", s).Error("Subscription exists")
		fmt.Fprint(w, "subscription exists")
		return
	}

	fmt.Fprintf(w, "subscribed: %v\n", topic)
}

func (conn *Connector) deleteSubscription(w http.ResponseWriter, topic, userID, gcmID string) {
	subscriptionKey := composeSubscriptionKey(topic, userID, gcmID)

	s, ok := conn.subscriptions[subscriptionKey]
	if !ok {
		logger.
			WithField("subscriptionKey", subscriptionKey).
			WithField("subscriptions", conn.subscriptions).
			Info("Subscription not found")
		http.Error(w, "subscription not found\n", http.StatusNotFound)
		return
	}

	conn.synchronizeSubscription(topic, userID, gcmID, true)

	s.remove()
	fmt.Fprintf(w, "unsubscribed: %v\n", topic)
}

// parseParams will parse the HTTP URL with format /gcm/:userid/:gcmid/subscribe/*topic
// returning the parsed Params, or error if the request is not in the correct format
func (conn *Connector) parseParams(path string) (userID, gcmID, topic string, err error) {
	currentURLPath := removeTrailingSlash(path)

	if !strings.HasPrefix(currentURLPath, conn.prefix) {
		err = errors.New("gcm: GCM request is not starting with gcm prefix")
		return
	}
	pathAfterPrefix := strings.TrimPrefix(currentURLPath, conn.prefix)

	splitParams := strings.SplitN(pathAfterPrefix, "/", 3)
	if len(splitParams) != 3 {
		err = errors.New("gcm: GCM request has wrong number of params")
		return
	}
	userID = splitParams[0]
	gcmID = splitParams[1]

	if !strings.HasPrefix(splitParams[2], subscribePrefixPath+"/") {
		err = errors.New("gcm: GCM request third param is not subscribe")
		return
	}
	topic = strings.TrimPrefix(splitParams[2], subscribePrefixPath)
	return userID, gcmID, topic, nil
}

func (conn *Connector) loadSubscriptions() {
	count := 0
	for entry := range conn.kvStore.Iterate(schema, "") {
		conn.loadSubscription(entry)
		count++
	}
	logger.WithField("count", count).Info("Loaded GCM subscriptions")
}

// loadSubscription loads a kvstore entry and creates a subscription from it
func (conn *Connector) loadSubscription(entry [2]string) {
	gcmID := entry[0]
	values := strings.Split(entry[1], ":")
	userID := values[0]
	topic := values[1]
	lastID, err := strconv.ParseUint(values[2], 10, 64)
	if err != nil {
		lastID = 0
	}

	initSubscription(conn, topic, userID, gcmID, lastID, false)

	logger.WithFields(log.Fields{
		"gcmID":  gcmID,
		"userID": userID,
		"topic":  topic,
	}).Debug("Loaded GCM subscription")
}

// Creates a route and listens for subscription synchronization
func (conn *Connector) syncLoop() error {
	r := router.NewRoute(router.RouteConfig{
		Path:        syncPath,
		ChannelSize: 100,
	})
	_, err := conn.router.Subscribe(r)
	if err != nil {
		return err
	}

	go func() {
		logger.Info("Sync loop starting")
		conn.wg.Add(1)

		defer func() {
			logger.Info("Sync loop stopped")
			conn.wg.Done()
		}()

		for {
			select {
			case m, opened := <-r.MessagesChannel():
				if !opened {
					logger.Error("Sync loop channel closed")
					return
				}

				if m.NodeID == conn.cluster.Config.ID {
					logger.Debug("Received own subscription loop")
					continue
				}

				subscriptionSync, err := (&subscriptionSync{}).Decode(m.Body)
				if err != nil {
					logger.WithError(err).Error("Error decoding subscription sync")
					continue
				}

				logger.Debug("Initializing sync subscription without storing it.")
				if subscriptionSync.Remove {
					subscriptionKey := composeSubscriptionKey(
						subscriptionSync.Topic,
						subscriptionSync.UserID,
						subscriptionSync.GCMID)
					if s, ok := conn.subscriptions[subscriptionKey]; ok {
						s.remove()
					}
					continue
				}

				if _, err := initSubscription(
					conn,
					subscriptionSync.Topic,
					subscriptionSync.UserID,
					subscriptionSync.GCMID,
					0,
					false); err != nil {
					logger.WithError(err).Error("Error synchronizing subscription")
				}
			case <-conn.stopC:
				return
			}
		}
	}()

	return nil
}

func (conn *Connector) synchronizeSubscription(topic, userID, gcmID string, remove bool) error {
	// there is no cluster setup, no need for synchronization of subscription
	if conn.cluster == nil {
		return nil
	}

	data, err := (&subscriptionSync{topic, userID, gcmID, remove}).Encode()
	if err != nil {
		return err
	}

	return conn.router.HandleMessage(&protocol.Message{
		Path: syncPath,
		Body: data,
	})
}

// used to sync subscriptions with other nodes
type subscriptionSync struct {
	Topic  string
	UserID string
	GCMID  string
	Remove bool
}

func (s *subscriptionSync) Encode() ([]byte, error) {
	return json.Marshal(s)
}

func (s *subscriptionSync) Decode(data []byte) (*subscriptionSync, error) {
	if err := json.Unmarshal(data, s); err != nil {
		return nil, err
	}
	return s, nil
}

func removeTrailingSlash(path string) string {
	if len(path) > 1 && path[len(path)-1] == '/' {
		return path[:len(path)-1]
	}
	return path
}

func composeSubscriptionKey(topic, userID, gcmID string) string {
	return fmt.Sprintf("%s %s:%s %s:%s",
		topic,
		applicationIDKey,
		gcmID,
		userIDKey,
		userID)
}<|MERGE_RESOLUTION|>--- conflicted
+++ resolved
@@ -85,11 +85,7 @@
 
 // Start opens the connector, creates more goroutines / workers to handle messages coming from the router
 func (conn *Connector) Start() error {
-<<<<<<< HEAD
-	startGCMMetrics()
-=======
 	startMetrics()
->>>>>>> a5ddc0c3
 
 	// start subscription sync loop if we are in cluster mode
 	if conn.cluster != nil {
