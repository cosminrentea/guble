--- conflicted
+++ resolved
@@ -24,11 +24,7 @@
 	defaultAverageLatencyJSONValue   = "0"
 )
 
-<<<<<<< HEAD
-func startGcmMetrics() {
-=======
-func resetGCMMetrics() {
->>>>>>> 8c252e5a
+func startGCMMetrics() {
 	mTotalSentMessages.Set(0)
 	mTotalSentMessageErrors.Set(0)
 	t := time.Now()
