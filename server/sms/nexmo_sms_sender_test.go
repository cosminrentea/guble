package sms

import (
	"net/http"
	"testing"
	"time"

	"github.com/stretchr/testify/assert"
)

func Test_HttpClientRecreation(t *testing.T) {
	a := assert.New(t)

	port := createRandomPort(7000, 8000)
	URL = "http://127.0.0.1" + port

	sender := createNexmoSender(t)
	msg := encodeProtocolMessage(t, 2)

	err := sender.Send(&msg)
	time.Sleep(3 * timeInterval)

	a.Equal(ErrRetryFailed, err)
}

func TestNexmoSender_SendWithError(t *testing.T) {
	RequestTimeout = time.Second
	a := assert.New(t)
	sender, err := NewNexmoSender(KEY, SECRET)
	a.NoError(err)

	msg := encodeProtocolMessage(t, 0)

	err = sender.Send(&msg)
	time.Sleep(3 * timeInterval)
	a.Error(err)
	a.Equal(ErrRetryFailed, err)
}

func TestNexmoSender_SendExpiredMessage(t *testing.T) {
	a := assert.New(t)

	port := createRandomPort(7000, 8000)
	URL = "http://127.0.0.1" + port

	sender := createNexmoSender(t)
	// no request should be made in case the sms is expired
	go dummyNexmoEndpointWithHandlerFunc(t, nil, port, func(t *testing.T, countCh chan bool) http.HandlerFunc {
		return func(w http.ResponseWriter, r *http.Request) {
			a.FailNow("Nexmo call not expected.")
		}
	})

	msg := encodeProtocolMessage(t, 0)
<<<<<<< HEAD
	expires := time.Now().Add(-1 * time.Hour)
	msg.Expires = &expires
=======
	msg.Expires = time.Now().Add(-1 * time.Hour).Unix()
>>>>>>> ae6ac020

	err := sender.Send(&msg)
	time.Sleep(3 * timeInterval)
	a.NoError(err)
}<|MERGE_RESOLUTION|>--- conflicted
+++ resolved
@@ -52,12 +52,7 @@
 	})
 
 	msg := encodeProtocolMessage(t, 0)
-<<<<<<< HEAD
-	expires := time.Now().Add(-1 * time.Hour)
-	msg.Expires = &expires
-=======
 	msg.Expires = time.Now().Add(-1 * time.Hour).Unix()
->>>>>>> ae6ac020
 
 	err := sender.Send(&msg)
 	time.Sleep(3 * timeInterval)
