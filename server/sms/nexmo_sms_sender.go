--- conflicted
+++ resolved
@@ -142,11 +142,7 @@
 		log.WithFields(log.Fields{
 			"ID":      msg.ID,
 			"To":      nexmoSMS.To,
-<<<<<<< HEAD
-			"Expires": msg.Expires.Format(time.RFC3339),
-=======
 			"Expires": time.Unix(msg.Expires, 0).Format(time.RFC3339),
->>>>>>> ae6ac020
 			"Created": time.Unix(msg.Time, 0).Format(time.RFC3339),
 		}).Info("Expired message received")
 		mTotalExpiredMessages.Add(1)
