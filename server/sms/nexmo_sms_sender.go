package sms

import (
	"bytes"
	"encoding/json"
	"errors"
	"io/ioutil"
	"net/http"
	"strconv"
	"time"

	log "github.com/Sirupsen/logrus"
<<<<<<< HEAD
	"github.com/jpillora/backoff"
	"github.com/smancke/guble/protocol"
=======
	"github.com/cosminrentea/gobbler/protocol"
>>>>>>> 415698a8
)

type ResponseCode int

const (
	ResponseSuccess ResponseCode = iota
	ResponseThrottled
	ResponseMissingParams
	ResponseInvalidParams
	ResponseInvalidCredentials
	ResponseInternalError
	ResponseInvalidMessage
	ResponseNumberBarred
	ResponsePartnerAcctBarred
	ResponsePartnerQuotaExceeded
	ResponseUnused
	ResponseRESTNotEnabled
	ResponseMessageTooLong
	ResponseCommunicationFailed
	ResponseInvalidSignature
	ResponseInvalidSenderAddress
	ResponseInvalidTTL
	ResponseFacilityNotAllowed
	ResponseInvalidMessageClass
)

var (
	URL                = "https://rest.nexmo.com/sms/json?"
	MaxIdleConnections = 100
	RequestTimeout     = 500 * time.Millisecond

	ErrNoSMSSent                 = errors.New("No sms was sent to Nexmo")
	ErrHttpClientError           = errors.New("Http client sending to Nexmo Failed.No sms was sent.")
	ErrNexmoResponseStatusNotOk  = errors.New("Nexmo response status not ResponseSuccess.")
	ErrSMSResponseDecodingFailed = errors.New("Nexmo response decoding failed.")
	ErrInvalidSender             = errors.New("Sms destination phoneNumber is invalid.")
	ErrMultipleSmsSent           = errors.New("Multiple  or no sms we're sent.SMS message may be too long.")
)

var nexmoResponseCodeMap = map[ResponseCode]string{
	ResponseSuccess:              "Success",
	ResponseThrottled:            "Throttled",
	ResponseMissingParams:        "Missing params",
	ResponseInvalidParams:        "Invalid params",
	ResponseInvalidCredentials:   "Invalid credentials",
	ResponseInternalError:        "Internal error",
	ResponseInvalidMessage:       "Invalid message",
	ResponseNumberBarred:         "Number barred",
	ResponsePartnerAcctBarred:    "Partner account barred",
	ResponsePartnerQuotaExceeded: "Partner quota exceeded",
	ResponseRESTNotEnabled:       "Account not enabled for REST",
	ResponseMessageTooLong:       "Message too long",
	ResponseCommunicationFailed:  "Communication failed",
	ResponseInvalidSignature:     "Invalid signature",
	ResponseInvalidSenderAddress: "Invalid sender address",
	ResponseInvalidTTL:           "Invalid TTL",
	ResponseFacilityNotAllowed:   "Facility not allowed",
	ResponseInvalidMessageClass:  "Invalid message class",
}

func (c ResponseCode) String() string {
	return nexmoResponseCodeMap[c]
}

// NexmoMessageReport is the "status report" for a single SMS sent via the Nexmo API
type NexmoMessageReport struct {
	Status           ResponseCode `json:"status,string"`
	MessageID        string       `json:"message-id"`
	To               string       `json:"to"`
	ClientReference  string       `json:"client-ref"`
	RemainingBalance string       `json:"remaining-balance"`
	MessagePrice     string       `json:"message-price"`
	Network          string       `json:"network"`
	ErrorText        string       `json:"error-text"`
}

type NexmoMessageResponse struct {
	MessageCount int                  `json:"message-count,string"`
	Messages     []NexmoMessageReport `json:"messages"`
}

func (nm NexmoMessageResponse) Check() error {
	if nm.MessageCount != 0 {
		logger.WithField("message_count", nm.MessageCount).Error("Nexmo message count error.")
		return ErrMultipleSmsSent
	}
	if nm.Messages[0].Status != ResponseSuccess {
		logger.WithField("status", nm.Messages[0].Status).WithField("error", nm.Messages[0].ErrorText).
			Error("Error received from Nexmo")

		if nm.Messages[0].Status == ResponseInvalidSenderAddress {
			logger.Info("Invalid Sender detected.No retries will be made.")
			return ErrInvalidSender
		}
		return ErrNexmoResponseStatusNotOk
	}
	return nil
}

type NexmoSender struct {
	logger    *log.Entry
	ApiKey    string
	ApiSecret string

	httpClient *http.Client
}

func NewNexmoSender(apiKey, apiSecret string) (*NexmoSender, error) {
	ns := &NexmoSender{
		logger:    logger.WithField("name", "nexmoSender"),
		ApiKey:    apiKey,
		ApiSecret: apiSecret,
	}
	ns.createHttpClient()
	return ns, nil
}

func (ns *NexmoSender) Send(msg *protocol.Message) error {
	nexmoSMS := new(NexmoSms)
	err := json.Unmarshal(msg.Body, nexmoSMS)
	if err != nil {
		logger.WithField("error", err.Error()).Error("Could not decode message body to send to nexmo")
		return err
	}

	sendSms := func() (*NexmoMessageResponse, error) {
		return ns.sendSms(nexmoSMS)
	}
	withRetry := &retryable{
		maxTries: 3,
		Backoff: backoff.Backoff{
			Min:    50 * time.Millisecond,
			Max:    250 * time.Millisecond,
			Factor: 2,
			Jitter: true,
		},
	}

	nexmoSMSResponse, err := withRetry.execute(sendSms)
	if err != nil && err == ErrRetryFailed {
		log.Info("Retry failed.Moving on")
		return nil
	}

	if err != nil {
		logger.WithField("error", err.Error()).Error("Could not decode nexmo response message body")
		return err
	}
	logger.WithField("response", nexmoSMSResponse).Info("Decoded nexmo response")

	return nexmoSMSResponse.Check()
}

func (r *retryable) execute(op func() (*NexmoMessageResponse, error)) (*NexmoMessageResponse, error) {
	tryCounter := 0

	for {
		tryCounter++
		result, err := op()
		if err == nil {
			return result, nil
		} else {

			if err == ErrInvalidSender {
				return nil, ErrRetryFailed
			}

			if tryCounter >= r.maxTries {
				return nil, ErrRetryFailed
			}
			d := r.Duration()
			logger.WithField("error", err.Error()).WithField("duration", d).Info("Retry in")
			time.Sleep(d)
			continue
		}
	}
}

func (ns *NexmoSender) sendSms(sms *NexmoSms) (*NexmoMessageResponse, error) {
	// log before encoding
	logger.WithField("sms_details", sms).Info("sendSms")

	smsEncoded, err := sms.EncodeNexmoSms(ns.ApiKey, ns.ApiSecret)
	if err != nil {
		logger.WithField("error", err.Error()).Error("Error encoding sms")
		return nil, err
	}

	req, err := http.NewRequest(http.MethodPost, URL, bytes.NewBuffer(smsEncoded))
	req.Header.Add("Content-Type", "application/json")
	req.Header.Add("Content-Length", strconv.Itoa(len(smsEncoded)))

	resp, err := (&http.Client{}).Do(req)
	if err != nil {
		logger.WithField("error", err.Error()).Error("Error doing the request to nexmo endpoint")
		mTotalSendErrors.Add(1)
		return nil, ErrHttpClientError
	}
	defer resp.Body.Close()

	var messageResponse *NexmoMessageResponse
	respBody, err := ioutil.ReadAll(resp.Body)
	if err != nil {
		logger.WithField("error", err.Error()).Error("Error reading the nexmo body response")
		mTotalResponseInternalErrors.Add(1)
		return nil, ErrSMSResponseDecodingFailed
	}

	err = json.Unmarshal(respBody, &messageResponse)
	if err != nil {
		logger.WithField("error", err.Error()).Error("Error decoding the response from nexmo endpoint")
		mTotalResponseInternalErrors.Add(1)
		return nil, ErrSMSResponseDecodingFailed
	}
	logger.WithField("messageResponse", messageResponse).Info("Actual nexmo response")

	return messageResponse, nil
}

func (ns *NexmoSender) createHttpClient() {
	logger.Info("Recreating HTTP client for nexmo sender")
	ns.httpClient = &http.Client{
		Transport: &http.Transport{
			MaxIdleConnsPerHost: MaxIdleConnections,
		},
		Timeout: RequestTimeout,
	}
}

type retryable struct {
	maxTries int
	backoff.Backoff
}<|MERGE_RESOLUTION|>--- conflicted
+++ resolved
@@ -10,12 +10,8 @@
 	"time"
 
 	log "github.com/Sirupsen/logrus"
-<<<<<<< HEAD
 	"github.com/jpillora/backoff"
-	"github.com/smancke/guble/protocol"
-=======
 	"github.com/cosminrentea/gobbler/protocol"
->>>>>>> 415698a8
 )
 
 type ResponseCode int
@@ -211,6 +207,7 @@
 	resp, err := (&http.Client{}).Do(req)
 	if err != nil {
 		logger.WithField("error", err.Error()).Error("Error doing the request to nexmo endpoint")
+		ns.createHttpClient()
 		mTotalSendErrors.Add(1)
 		return nil, ErrHttpClientError
 	}
