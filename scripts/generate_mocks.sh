--- conflicted
+++ resolved
@@ -80,7 +80,6 @@
       "auth \"github.com\/smancke\/guble\/server\/auth\"" \
       "auth\."
 
-<<<<<<< HEAD
 # server/websocket mocks
 $MOCKGEN  -self_package websocket -package websocket \
       -destination server/websocket/mocks_websocket_gen_test.go \
@@ -104,11 +103,9 @@
       -destination server/websocket/mocks_auth_gen_test.go \
       github.com/smancke/guble/server/auth \
       AccessManager
-=======
 
 # Server/Rest Mocks
 $MOCKGEN -package rest \
       -destination server/rest/mocks_server_gen_test.go \
       github.com/smancke/guble/server \
-      Router
->>>>>>> c1d60826
+      Router