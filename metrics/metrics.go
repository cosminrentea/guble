package metrics

import (
	log "github.com/Sirupsen/logrus"
	"github.com/smancke/guble/gubled/config"

	"expvar"
	"fmt"
	"io"
	"net/http"
)

<<<<<<< HEAD
// Enabled is a global flag for enabling/disabling the collection of metrics.
// Metrics are enabled if a specific environment variable is defined with any value.
var Enabled = len(os.Getenv("GUBLE_METRICS")) > 0

// IntVar is an interface for the operations defined on expvar.Int
=======
>>>>>>> d1e5e3df
type IntVar interface {
	Add(int64)
	Set(int64)
}

type emptyInt struct{}

// Dummy functions on EmptyInt
func (v *emptyInt) Add(delta int64) {}

func (v *emptyInt) Set(value int64) {}

// NewInt returns an expvar.Int or a dummy emptyInt, depending on the Enabled flag
func NewInt(name string) IntVar {
	if *config.Metrics.Enabled {
		return expvar.NewInt(name)
	}
	return &emptyInt{}
}

// HttpHandler is a HTTP handler writing the current metrics to the http.ResponseWriter
func HttpHandler(rw http.ResponseWriter, r *http.Request) {
	rw.Header().Set("Content-Type", "application/json; charset=utf-8")
	writeMetrics(rw)
}

func writeMetrics(w io.Writer) {
	fmt.Fprintf(w, "{\n")
	first := true
	expvar.Do(func(kv expvar.KeyValue) {
		if !first {
			fmt.Fprintf(w, ",\n")
		}
		first = false
		fmt.Fprintf(w, "%q: %s", kv.Key, kv.Value)
	})
	fmt.Fprintf(w, "\n}\n")
}

// LogOnDebugLevel logs all the current metrics, if logging is on Debug level.
func LogOnDebugLevel() {
	if !*config.Metrics.Enabled {
		log.Debug("metrics: not enabled")
		return
	}
	if log.GetLevel() == log.DebugLevel {
		fields := log.Fields{}
		expvar.Do(func(kv expvar.KeyValue) {
			fields[kv.Key] = kv.Value
		})
		log.WithFields(fields).Debug("metrics: current values")
	}
}<|MERGE_RESOLUTION|>--- conflicted
+++ resolved
@@ -8,16 +8,14 @@
 	"fmt"
 	"io"
 	"net/http"
+	"os"
 )
 
-<<<<<<< HEAD
 // Enabled is a global flag for enabling/disabling the collection of metrics.
 // Metrics are enabled if a specific environment variable is defined with any value.
 var Enabled = len(os.Getenv("GUBLE_METRICS")) > 0
 
 // IntVar is an interface for the operations defined on expvar.Int
-=======
->>>>>>> d1e5e3df
 type IntVar interface {
 	Add(int64)
 	Set(int64)
