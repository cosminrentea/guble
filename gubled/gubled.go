--- conflicted
+++ resolved
@@ -119,10 +119,6 @@
 }
 
 func StartupService(args Args) *server.Service {
-<<<<<<< HEAD
-	router := server.NewPubSubRouter()
-=======
-
 	accessManager := server.NewAllowAllAccessManager(true)
 	messageStore := CreateMessageStore(args)
 	kvStore := CreateKVStore(args)
@@ -130,8 +126,6 @@
 	router := server.NewPubSubRouter(accessManager, messageStore, kvStore)
 	messageEntry := server.NewMessageEntry(router)
 
-	router.Go()
->>>>>>> 10421e5c
 	service := server.NewService(
 		args.Listen,
 		kvStore,
