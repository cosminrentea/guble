--- conflicted
+++ resolved
@@ -120,19 +120,14 @@
 }
 
 func StartupService(args Args) *server.Service {
-<<<<<<< HEAD
-	router := server.NewPubSubRouter()
-	router.SetAccessManager(auth.NewAllowAllAccessManager(true))
-=======
 
-	accessManager := server.NewAllowAllAccessManager(true)
+	accessManager := auth.NewAllowAllAccessManager(true)
 	messageStore := CreateMessageStore(args)
 	kvStore := CreateKVStore(args)
 
 	router := server.NewPubSubRouter(accessManager, messageStore, kvStore)
 	messageEntry := server.NewMessageEntry(router)
 
->>>>>>> 10421e5c
 	router.Go()
 	service := server.NewService(
 		args.Listen,
@@ -140,12 +135,8 @@
 		messageStore,
 		messageEntry,
 		router,
-<<<<<<< HEAD
-		auth.NewAllowAllAccessManager(true))
-=======
 		accessManager,
 	)
->>>>>>> 10421e5c
 
 	for _, module := range CreateModules(args) {
 		service.Register(module)
