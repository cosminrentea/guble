package gubled

import (
<<<<<<< HEAD
	log "github.com/Sirupsen/logrus"
	"github.com/alexflint/go-arg"
	"github.com/caarlos0/env"

=======
	"fmt"

	"github.com/smancke/guble/gubled/config"

	log "github.com/Sirupsen/logrus"
>>>>>>> d1e5e3df
	"github.com/smancke/guble/gcm"
	"github.com/smancke/guble/metrics"
	"github.com/smancke/guble/server"
	"github.com/smancke/guble/server/auth"
	"github.com/smancke/guble/server/cluster"
	"github.com/smancke/guble/server/rest"
	"github.com/smancke/guble/server/webserver"
	"github.com/smancke/guble/server/websocket"
	"github.com/smancke/guble/store"

<<<<<<< HEAD
	"expvar"
	"fmt"
	"net/url"
	"os"
	"os/signal"
	"path"
	"runtime"
	"strings"
=======
	"os"
	"os/signal"
	"path"
>>>>>>> d1e5e3df
	"syscall"
)

var logger = log.WithFields(log.Fields{
	"app":    "guble",
	"module": "gubled",
	"env":    "TBD"})

<<<<<<< HEAD
const (
	defaultHttpListen     = ":8080"
	defaultKVBackend      = "file"
	defaultMSBackend      = "file"
	defaultStoragePath    = "/var/lib/guble"
	defaultHealthEndpoint = "/_health"
	defaultNodePort       = 10000
)

type Args struct {
	Listen      string   `arg:"-l,help: [Host:]Port the address to listen on (:8080)" env:"GUBLE_LISTEN"`
	LogInfo     bool     `arg:"--log-info,help: Log on INFO level (false)" env:"GUBLE_LOG_INFO"`
	LogDebug    bool     `arg:"--log-debug,help: Log on DEBUG level (false)" env:"GUBLE_LOG_DEBUG"`
	StoragePath string   `arg:"--storage-path,help: The path for storing messages and key value data if 'file' is enabled (/var/lib/guble)" env:"GUBLE_STORAGE_PATH"`
	KVBackend   string   `arg:"--kv-backend,help: The storage backend for the key value store to use: file|memory (file)" env:"GUBLE_KV_BACKEND"`
	MSBackend   string   `arg:"--ms-backend,help: The message storage backend : file|memory (file)" env:"GUBLE_MS_BACKEND"`
	GcmEnable   bool     `arg:"--gcm-enable: Enable the Google Cloud Messaging Connector (false)" env:"GUBLE_GCM_ENABLE"`
	GcmApiKey   string   `arg:"--gcm-api-key: The Google API Key for Google Cloud Messaging" env:"GUBLE_GCM_API_KEY"`
	GcmWorkers  int      `arg:"--gcm-workers: The number of workers handling traffic with Google Cloud Messaging (default: GOMAXPROCS)" env:"GUBLE_GCM_WORKERS"`
	Health      string   `arg:"--health: The health endpoint (default: /_health; value for disabling it: \"\" )" env:"GUBLE_HEALTH_ENDPOINT"`
	Metrics     string   `arg:"--metrics: The metrics endpoint (disabled by default; a possible value for enabling it: /_metrics )" env:"GUBLE_METRICS_ENDPOINT"`
	NodeID      int      `arg:"--node-id: This guble node's own ID (used in cluster mode): a strictly positive integer number which must be unique in cluster" env:"GUBLE_NODE_ID"`
	NodePort    int      `arg:"--node-port: This guble node's own local port (used in cluster mode): a strictly positive integer number" env:"GUBLE_NODE_PORT"`
	Remotes     []string `arg:"positional,help: The list of URLs in absolute form of some other guble nodes (used in cluster mode)"`
}

var ValidateStoragePath = func(args Args) error {
	if args.KVBackend == "file" || args.MSBackend == "file" {
		testfile := path.Join(args.StoragePath, "write-test-file")
		f, err := os.Create(testfile)
		if err != nil {
			logger.WithFields(log.Fields{
				"storagePath": args.StoragePath,
				"error":       err,
=======
var ValidateStoragePath = func() error {
	if *config.KVBackend == "file" || *config.MSBackend == "file" {
		testfile := path.Join(*config.StoragePath, "write-test-file")
		f, err := os.Create(testfile)
		if err != nil {
			logger.WithFields(log.Fields{
				"storagePath": *config.StoragePath,
				"err":         err,
>>>>>>> d1e5e3df
			}).Error("Storage path not present/writeable.")

			if *config.StoragePath == "/var/lib/guble" {
				logger.WithFields(log.Fields{
<<<<<<< HEAD
					"storagePath": args.StoragePath,
					"error":       err,
=======
					"storagePath": *config.StoragePath,
					"err":         err,
>>>>>>> d1e5e3df
				}).Error("Use --storage-path=<path> to override the default location, or create the directory with RW rights.")
			}
			return err
		}
		f.Close()
		os.Remove(testfile)
	}
	return nil
}

var CreateKVStore = func() store.KVStore {
	switch *config.KVBackend {
	case "memory":
		return store.NewMemoryKVStore()
	case "file":
		db := store.NewSqliteKVStore(path.Join(*config.StoragePath, "kv-store.db"), true)
		if err := db.Open(); err != nil {
			logger.WithField("error", err).Panic("Could not open database connection")
		}
		return db
	default:
		panic(fmt.Errorf("Unknown key-value backend: %q", *config.KVBackend))
	}
}

var CreateMessageStore = func() store.MessageStore {
	switch *config.MSBackend {
	case "none", "":
		return store.NewDummyMessageStore(store.NewMemoryKVStore())
	case "file":
		logger.WithField("storagePath", *config.StoragePath).Info("Using FileMessageStore in directory")

		return store.NewFileMessageStore(*config.StoragePath)
	default:
		panic(fmt.Errorf("Unknown message-store backend: %q", *config.MSBackend))
	}
}

var CreateModules = func(router server.Router) []interface{} {
	modules := make([]interface{}, 0, 3)

	if wsHandler, err := websocket.NewWSHandler(router, "/stream/"); err != nil {
		logger.WithField("error", err).Error("Error loading WSHandler module:")
	} else {
		modules = append(modules, wsHandler)
	}

	modules = append(modules, rest.NewRestMessageAPI(router, "/api/"))

	if *config.GCM.Enabled {
		if *config.GCM.APIKey == "" {
			logger.Panic("GCM API Key has to be provided, if GCM is enabled")
		}

		logger.Info("Google cloud messaging: enabled")
<<<<<<< HEAD
		logger.WithField("args.GcmWorkers", args.GcmWorkers).Debug("GCM Workers")

		if gcm, err := gcm.NewGCMConnector(router, "/gcm/", args.GcmApiKey, args.GcmWorkers); err != nil {
			logger.WithField("error", err).Error("Error loading GCMConnector:")
=======

		logger.WithField("count", *config.GCM.Workers).Debug("GCM workers")

		if gcm, err := gcm.NewGCMConnector(router, "/gcm/", *config.GCM.APIKey, *config.GCM.Workers); err != nil {
			logger.WithField("err", err).Error("Error loading GCMConnector:")
>>>>>>> d1e5e3df
		} else {
			modules = append(modules, gcm)
		}
	} else {
		logger.Info("Google cloud messaging: disabled")
	}

	return modules
}

func Main() {
	config.Parse()
	defer func() {
		if p := recover(); p != nil {
			logger.Fatal("Fatal error in gubled after recover")
		}
	}()

	// set log level
	level, err := log.ParseLevel(*config.Log)
	if err != nil {
		logger.WithField("error", err).Fatal("Invalid log level")
	}
	log.SetLevel(level)

<<<<<<< HEAD
	if err := ValidateStoragePath(args); err != nil {
		logger.Fatal("Fatal error in gubled when validating the storage path")
=======
	if err := ValidateStoragePath(); err != nil {
		logger.Fatal("Fatal error in gubled in validation for storage path")
>>>>>>> d1e5e3df
	}

	service := StartService()

	waitForTermination(func() {
		err := service.Stop()
		if err != nil {
			logger.WithField("error", err).Error("Error when stopping service")
		}
	})
}

func StartService() *server.Service {
	accessManager := auth.NewAllowAllAccessManager(true)
	messageStore := CreateMessageStore()
	kvStore := CreateKVStore()

<<<<<<< HEAD
	var c *cluster.Cluster
	if args.NodeID > 0 {
		validRemotes := validateCluster(args.NodeID, args.NodePort, args.Remotes)
		logger.Info("Starting in cluster-mode")
		clusterConfig := &cluster.Config{
			ID:      args.NodeID,
			Port:    args.NodePort,
			Remotes: validRemotes,
		}
		c = cluster.NewCluster(clusterConfig)
	} else {
		logger.Info("Starting in standalone-mode")
	}

	router := server.NewRouter(accessManager, messageStore, kvStore, c)
	webserver := webserver.New(args.Listen)

	service := server.NewService(router, webserver).
		HealthEndpoint(args.Health).
		MetricsEndpoint(args.Metrics)
=======
	router := server.NewRouter(accessManager, messageStore, kvStore)
	webserver := webserver.New(*config.Listen)

	service := server.NewService(router, webserver).
		HealthEndpointPrefix(*config.Health).
		MetricsEndpointPrefix(*config.Metrics.Endpoint)
>>>>>>> d1e5e3df

	service.RegisterModules(CreateModules(router)...)

	if err := service.Start(); err != nil {
		if err := service.Stop(); err != nil {
			logger.WithField("error", err).Error("Error when stopping service after Start() failed")
		}
		logger.WithField("error", err).Fatal("Service could not be started")
	}

	return service
}

<<<<<<< HEAD
func loadArgs() Args {
	args := Args{
		Listen:      defaultHttpListen,
		KVBackend:   defaultKVBackend,
		MSBackend:   defaultMSBackend,
		StoragePath: defaultStoragePath,
		GcmWorkers:  runtime.GOMAXPROCS(0),
		Health:      defaultHealthEndpoint,
		NodePort:    defaultNodePort,
	}

	env.Parse(&args)
	arg.MustParse(&args)
	return args
}

func validateCluster(nodeID int, nodePort int, potentialRemotes []string) []string {
	validRemotes := validateRemoteHostsWithPorts(potentialRemotes)
	if (nodeID <= 0 && len(validRemotes) > 0) || (nodePort <= 0) {
		errorMessage := "Could not start in cluster-mode: invalid/incomplete parameters"
		logger.WithFields(log.Fields{
			"nodeID":               nodeID,
			"nodePort":             nodePort,
			"numberOfValidRemotes": len(validRemotes),
		}).Fatal(errorMessage)
	}
	return validRemotes
}

func validateRemoteHostsWithPorts(potentialRemotes []string) []string {
	var validRemotes []string
	for _, potentialRemote := range potentialRemotes {
		url, err := url.Parse(strings.Join([]string{"http://", potentialRemote}, ""))
		if err == nil {
			validRemotes = append(validRemotes, url.Host)
		}
	}
	logger.WithField("validRemotes", validRemotes).Debug("List of valid Remotes (hosts with ports)")
	return validRemotes
}

=======
>>>>>>> d1e5e3df
func waitForTermination(callback func()) {
	signalC := make(chan os.Signal)
	signal.Notify(signalC, syscall.SIGINT, syscall.SIGTERM)

	logger.Infof("Got signal '%v' .. exiting gracefully now", <-signalC)

	callback()
	metrics.LogOnDebugLevel()
	logger.Info("Exit gracefully now")
	os.Exit(0)
}<|MERGE_RESOLUTION|>--- conflicted
+++ resolved
@@ -1,18 +1,12 @@
 package gubled
 
 import (
-<<<<<<< HEAD
+	"fmt"
+
+	"github.com/smancke/guble/gubled/config"
+
 	log "github.com/Sirupsen/logrus"
-	"github.com/alexflint/go-arg"
-	"github.com/caarlos0/env"
-
-=======
-	"fmt"
-
-	"github.com/smancke/guble/gubled/config"
-
-	log "github.com/Sirupsen/logrus"
->>>>>>> d1e5e3df
+
 	"github.com/smancke/guble/gcm"
 	"github.com/smancke/guble/metrics"
 	"github.com/smancke/guble/server"
@@ -23,20 +17,12 @@
 	"github.com/smancke/guble/server/websocket"
 	"github.com/smancke/guble/store"
 
-<<<<<<< HEAD
-	"expvar"
-	"fmt"
+	//"expvar"
 	"net/url"
 	"os"
 	"os/signal"
 	"path"
-	"runtime"
-	"strings"
-=======
-	"os"
-	"os/signal"
-	"path"
->>>>>>> d1e5e3df
+	//"strings"
 	"syscall"
 )
 
@@ -45,42 +31,6 @@
 	"module": "gubled",
 	"env":    "TBD"})
 
-<<<<<<< HEAD
-const (
-	defaultHttpListen     = ":8080"
-	defaultKVBackend      = "file"
-	defaultMSBackend      = "file"
-	defaultStoragePath    = "/var/lib/guble"
-	defaultHealthEndpoint = "/_health"
-	defaultNodePort       = 10000
-)
-
-type Args struct {
-	Listen      string   `arg:"-l,help: [Host:]Port the address to listen on (:8080)" env:"GUBLE_LISTEN"`
-	LogInfo     bool     `arg:"--log-info,help: Log on INFO level (false)" env:"GUBLE_LOG_INFO"`
-	LogDebug    bool     `arg:"--log-debug,help: Log on DEBUG level (false)" env:"GUBLE_LOG_DEBUG"`
-	StoragePath string   `arg:"--storage-path,help: The path for storing messages and key value data if 'file' is enabled (/var/lib/guble)" env:"GUBLE_STORAGE_PATH"`
-	KVBackend   string   `arg:"--kv-backend,help: The storage backend for the key value store to use: file|memory (file)" env:"GUBLE_KV_BACKEND"`
-	MSBackend   string   `arg:"--ms-backend,help: The message storage backend : file|memory (file)" env:"GUBLE_MS_BACKEND"`
-	GcmEnable   bool     `arg:"--gcm-enable: Enable the Google Cloud Messaging Connector (false)" env:"GUBLE_GCM_ENABLE"`
-	GcmApiKey   string   `arg:"--gcm-api-key: The Google API Key for Google Cloud Messaging" env:"GUBLE_GCM_API_KEY"`
-	GcmWorkers  int      `arg:"--gcm-workers: The number of workers handling traffic with Google Cloud Messaging (default: GOMAXPROCS)" env:"GUBLE_GCM_WORKERS"`
-	Health      string   `arg:"--health: The health endpoint (default: /_health; value for disabling it: \"\" )" env:"GUBLE_HEALTH_ENDPOINT"`
-	Metrics     string   `arg:"--metrics: The metrics endpoint (disabled by default; a possible value for enabling it: /_metrics )" env:"GUBLE_METRICS_ENDPOINT"`
-	NodeID      int      `arg:"--node-id: This guble node's own ID (used in cluster mode): a strictly positive integer number which must be unique in cluster" env:"GUBLE_NODE_ID"`
-	NodePort    int      `arg:"--node-port: This guble node's own local port (used in cluster mode): a strictly positive integer number" env:"GUBLE_NODE_PORT"`
-	Remotes     []string `arg:"positional,help: The list of URLs in absolute form of some other guble nodes (used in cluster mode)"`
-}
-
-var ValidateStoragePath = func(args Args) error {
-	if args.KVBackend == "file" || args.MSBackend == "file" {
-		testfile := path.Join(args.StoragePath, "write-test-file")
-		f, err := os.Create(testfile)
-		if err != nil {
-			logger.WithFields(log.Fields{
-				"storagePath": args.StoragePath,
-				"error":       err,
-=======
 var ValidateStoragePath = func() error {
 	if *config.KVBackend == "file" || *config.MSBackend == "file" {
 		testfile := path.Join(*config.StoragePath, "write-test-file")
@@ -89,18 +39,12 @@
 			logger.WithFields(log.Fields{
 				"storagePath": *config.StoragePath,
 				"err":         err,
->>>>>>> d1e5e3df
 			}).Error("Storage path not present/writeable.")
 
 			if *config.StoragePath == "/var/lib/guble" {
 				logger.WithFields(log.Fields{
-<<<<<<< HEAD
-					"storagePath": args.StoragePath,
-					"error":       err,
-=======
 					"storagePath": *config.StoragePath,
 					"err":         err,
->>>>>>> d1e5e3df
 				}).Error("Use --storage-path=<path> to override the default location, or create the directory with RW rights.")
 			}
 			return err
@@ -118,7 +62,8 @@
 	case "file":
 		db := store.NewSqliteKVStore(path.Join(*config.StoragePath, "kv-store.db"), true)
 		if err := db.Open(); err != nil {
-			logger.WithField("error", err).Panic("Could not open database connection")
+			logger.WithField("err", err).Panic("Could not open db connection")
+
 		}
 		return db
 	default:
@@ -143,7 +88,7 @@
 	modules := make([]interface{}, 0, 3)
 
 	if wsHandler, err := websocket.NewWSHandler(router, "/stream/"); err != nil {
-		logger.WithField("error", err).Error("Error loading WSHandler module:")
+		logger.WithField("err", err).Error("Error loading WSHandler module:")
 	} else {
 		modules = append(modules, wsHandler)
 	}
@@ -156,18 +101,11 @@
 		}
 
 		logger.Info("Google cloud messaging: enabled")
-<<<<<<< HEAD
-		logger.WithField("args.GcmWorkers", args.GcmWorkers).Debug("GCM Workers")
-
-		if gcm, err := gcm.NewGCMConnector(router, "/gcm/", args.GcmApiKey, args.GcmWorkers); err != nil {
-			logger.WithField("error", err).Error("Error loading GCMConnector:")
-=======
 
 		logger.WithField("count", *config.GCM.Workers).Debug("GCM workers")
 
 		if gcm, err := gcm.NewGCMConnector(router, "/gcm/", *config.GCM.APIKey, *config.GCM.Workers); err != nil {
 			logger.WithField("err", err).Error("Error loading GCMConnector:")
->>>>>>> d1e5e3df
 		} else {
 			modules = append(modules, gcm)
 		}
@@ -193,13 +131,8 @@
 	}
 	log.SetLevel(level)
 
-<<<<<<< HEAD
-	if err := ValidateStoragePath(args); err != nil {
-		logger.Fatal("Fatal error in gubled when validating the storage path")
-=======
 	if err := ValidateStoragePath(); err != nil {
 		logger.Fatal("Fatal error in gubled in validation for storage path")
->>>>>>> d1e5e3df
 	}
 
 	service := StartService()
@@ -207,7 +140,7 @@
 	waitForTermination(func() {
 		err := service.Stop()
 		if err != nil {
-			logger.WithField("error", err).Error("Error when stopping service")
+			logger.WithField("err", err).Error("Error when stopping service")
 		}
 	})
 }
@@ -217,14 +150,13 @@
 	messageStore := CreateMessageStore()
 	kvStore := CreateKVStore()
 
-<<<<<<< HEAD
 	var c *cluster.Cluster
-	if args.NodeID > 0 {
-		validRemotes := validateCluster(args.NodeID, args.NodePort, args.Remotes)
+	if *config.CLUSTER.NodeID > 0 {
+		validRemotes := validateCluster(*config.CLUSTER.NodeID, *config.CLUSTER.NodePort, *config.CLUSTER.Remotes)
 		logger.Info("Starting in cluster-mode")
 		clusterConfig := &cluster.Config{
-			ID:      args.NodeID,
-			Port:    args.NodePort,
+			ID:      *config.CLUSTER.NodeID,
+			Port:    *config.CLUSTER.NodePort,
 			Remotes: validRemotes,
 		}
 		c = cluster.NewCluster(clusterConfig)
@@ -233,50 +165,30 @@
 	}
 
 	router := server.NewRouter(accessManager, messageStore, kvStore, c)
-	webserver := webserver.New(args.Listen)
+	webserver := webserver.New(*config.Listen)
 
 	service := server.NewService(router, webserver).
-		HealthEndpoint(args.Health).
-		MetricsEndpoint(args.Metrics)
-=======
-	router := server.NewRouter(accessManager, messageStore, kvStore)
-	webserver := webserver.New(*config.Listen)
-
-	service := server.NewService(router, webserver).
-		HealthEndpointPrefix(*config.Health).
-		MetricsEndpointPrefix(*config.Metrics.Endpoint)
->>>>>>> d1e5e3df
+		HealthEndpoint(*config.Health).
+		MetricsEndpoint(*config.Metrics.Endpoint)
 
 	service.RegisterModules(CreateModules(router)...)
 
 	if err := service.Start(); err != nil {
 		if err := service.Stop(); err != nil {
-			logger.WithField("error", err).Error("Error when stopping service after Start() failed")
-		}
-		logger.WithField("error", err).Fatal("Service could not be started")
-	}
+			logger.WithField("err", err).Error("Error when stopping service after Start() failed")
+		}
+		logger.WithField("err", err).Fatal("Service could not be started")
+	}
+	// TODO: COSMIN  MAYBE USE os.args instead of old args
+
+	//expvar.Publish("guble.args", expvar.Func(func() interface{} {
+	//	return args
+	//}))
 
 	return service
 }
 
-<<<<<<< HEAD
-func loadArgs() Args {
-	args := Args{
-		Listen:      defaultHttpListen,
-		KVBackend:   defaultKVBackend,
-		MSBackend:   defaultMSBackend,
-		StoragePath: defaultStoragePath,
-		GcmWorkers:  runtime.GOMAXPROCS(0),
-		Health:      defaultHealthEndpoint,
-		NodePort:    defaultNodePort,
-	}
-
-	env.Parse(&args)
-	arg.MustParse(&args)
-	return args
-}
-
-func validateCluster(nodeID int, nodePort int, potentialRemotes []string) []string {
+func validateCluster(nodeID int, nodePort int, potentialRemotes []*url.URL) []string {
 	validRemotes := validateRemoteHostsWithPorts(potentialRemotes)
 	if (nodeID <= 0 && len(validRemotes) > 0) || (nodePort <= 0) {
 		errorMessage := "Could not start in cluster-mode: invalid/incomplete parameters"
@@ -289,20 +201,15 @@
 	return validRemotes
 }
 
-func validateRemoteHostsWithPorts(potentialRemotes []string) []string {
+func validateRemoteHostsWithPorts(potentialRemotes []*url.URL) []string {
 	var validRemotes []string
 	for _, potentialRemote := range potentialRemotes {
-		url, err := url.Parse(strings.Join([]string{"http://", potentialRemote}, ""))
-		if err == nil {
-			validRemotes = append(validRemotes, url.Host)
-		}
+		validRemotes = append(validRemotes, potentialRemote.Host)
 	}
 	logger.WithField("validRemotes", validRemotes).Debug("List of valid Remotes (hosts with ports)")
 	return validRemotes
 }
 
-=======
->>>>>>> d1e5e3df
 func waitForTermination(callback func()) {
 	signalC := make(chan os.Signal)
 	signal.Notify(signalC, syscall.SIGINT, syscall.SIGTERM)
