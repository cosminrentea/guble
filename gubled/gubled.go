package gubled

import (
	"github.com/smancke/guble/gcm"
	"github.com/smancke/guble/protocol"
	"github.com/smancke/guble/server"
	"github.com/smancke/guble/store"

	"fmt"
	"github.com/alexflint/go-arg"
	"github.com/caarlos0/env"
	"github.com/smancke/guble/server/auth"
	"os"
	"os/signal"
	"path"
	"syscall"
)

type Args struct {
	Listen      string `arg:"-l,help: [Host:]Port the address to listen on (:8080)" env:"GUBLE_LISTEN"`
	LogInfo     bool   `arg:"--log-info,help: Log on INFO level (false)" env:"GUBLE_LOG_INFO"`
	LogDebug    bool   `arg:"--log-debug,help: Log on DEBUG level (false)" env:"GUBLE_LOG_DEBUG"`
	StoragePath string `arg:"--storage-path,help: The path for storing messages and key value data if 'file' is enabled (/var/lib/guble)" env:"GUBLE_STORAGE_PATH"`
	KVBackend   string `arg:"--kv-backend,help: The storage backend for the key value store to use: file|memory (file)" env:"GUBLE_KV_BACKEND"`
	MSBackend   string `arg:"--ms-backend,help: The message storage backend : file|memory (file)" env:"GUBLE_MS_BACKEND"`
	GcmEnable   bool   `arg:"--gcm-enable: Enable the Google Cloud Messaging Connector (false)" env:"GUBLE_GCM_ENABLE"`
	GcmApiKey   string `arg:"--gcm-api-key: The Google API Key for Google Cloud Messaging" env:"GUBLE_GCM_API_KEY"`
}

var ValidateStoragePath = func(args Args) error {
	if args.KVBackend == "file" || args.MSBackend == "file" {
		testfile := path.Join(args.StoragePath, "write-test-file")
		f, err := os.Create(testfile)
		if err != nil {
			protocol.ErrWithoutTrace("Storage path not present/writeable %q: %v", args.StoragePath, err)
			if args.StoragePath == "/var/lib/guble" {
<<<<<<< HEAD
				protocol.ErrWithoutTrace("Use --storage-path=<path> to override the default location, or create the directy with RW rights.")
=======
				guble.ErrWithoutTrace("Use --storage-path=<path> to override the default location, or create the directory with RW rights.")
>>>>>>> 4a4eb1ea
			}
			return err
		}
		f.Close()
		os.Remove(testfile)
	}
	return nil
}

var CreateKVStore = func(args Args) store.KVStore {
	switch args.KVBackend {
	case "memory":
		return store.NewMemoryKVStore()
	case "file":
		db := store.NewSqliteKVStore(path.Join(args.StoragePath, "kv-store.db"), true)
		if err := db.Open(); err != nil {
			panic(err)
		}
		return db
	default:
		panic(fmt.Errorf("unknown key value backend: %q", args.KVBackend))
	}
}

var CreateMessageStore = func(args Args) store.MessageStore {
	switch args.MSBackend {
	case "none", "":
		return store.NewDummyMessageStore()
	case "file":
		protocol.Info("using FileMessageStore in directory: %q", args.StoragePath)
		return store.NewFileMessageStore(args.StoragePath)
	default:
		panic(fmt.Errorf("unknown message store backend: %q", args.MSBackend))
	}
}

var CreateModules = func(
	router server.Router,
	args Args) []interface{} {
	modules := make([]interface{}, 0, 2)

	if wsHandler, err := server.NewWSHandler(router, "/stream/"); err != nil {
		protocol.Err("Error loading WSHandler module: %s", err)
	} else {
		modules = append(modules, wsHandler)
	}

	modules = append(modules, server.NewRestMessageApi(router, "/api/"))

	if args.GcmEnable {
		if args.GcmApiKey == "" {
			panic("gcm api key has to be provided, if gcm is enabled")
		}

		protocol.Info("google cloud messaging: enabled")
		if gcm, err := gcm.NewGCMConnector(router, "/gcm/", args.GcmApiKey); err != nil {
			protocol.Err("Error loading GCMConnector: ", err)
		} else {
			modules = append(modules, gcm)
		}
	} else {
		protocol.Info("google cloud messaging: disabled")
	}

	return modules
}

func Main() {
	defer func() {
		if p := recover(); p != nil {
			protocol.Err("%v", p)
			os.Exit(1)
		}
	}()

	args := loadArgs()
	if args.LogInfo {
		protocol.LogLevel = protocol.LEVEL_INFO
	}
	if args.LogDebug {
		protocol.LogLevel = protocol.LEVEL_DEBUG
	}

	if err := ValidateStoragePath(args); err != nil {
		os.Exit(1)
	}

	service := StartupService(args)

	waitForTermination(func() {
		err := service.Stop()
		if err != nil {
			protocol.Err("Service: ", err)
		}
	})
}

func StartupService(args Args) *server.Service {
	accessManager := auth.NewAllowAllAccessManager(true)
	messageStore := CreateMessageStore(args)
	kvStore := CreateKVStore(args)

	router := server.NewRouter(accessManager, messageStore, kvStore)

	service := server.NewService(args.Listen, router)

	for _, module := range CreateModules(router, args) {
		service.Register(module)
	}

	if err := service.Start(); err != nil {
		protocol.Err(err.Error())
		if err := service.Stop(); err != nil {
			protocol.Err(err.Error())
		}
		os.Exit(1)
	}

	return service
}

func loadArgs() Args {
	args := Args{
		Listen:      ":8080",
		KVBackend:   "file",
		MSBackend:   "file",
		StoragePath: "/var/lib/guble",
	}

	env.Parse(&args)
	arg.MustParse(&args)
	return args
}

func waitForTermination(callback func()) {
	sigc := make(chan os.Signal)
	signal.Notify(sigc, syscall.SIGINT, syscall.SIGTERM)
<<<<<<< HEAD
	protocol.Info("Got singal '%v' .. exit greacefully now", <-sigc)
=======
	guble.Info("Got signal '%v' .. exiting gracefully now", <-sigc)
>>>>>>> 4a4eb1ea
	callback()
	protocol.Info("exit now")
	os.Exit(0)
}<|MERGE_RESOLUTION|>--- conflicted
+++ resolved
@@ -34,11 +34,7 @@
 		if err != nil {
 			protocol.ErrWithoutTrace("Storage path not present/writeable %q: %v", args.StoragePath, err)
 			if args.StoragePath == "/var/lib/guble" {
-<<<<<<< HEAD
-				protocol.ErrWithoutTrace("Use --storage-path=<path> to override the default location, or create the directy with RW rights.")
-=======
-				guble.ErrWithoutTrace("Use --storage-path=<path> to override the default location, or create the directory with RW rights.")
->>>>>>> 4a4eb1ea
+				protocol.ErrWithoutTrace("Use --storage-path=<path> to override the default location, or create the directory with RW rights.")
 			}
 			return err
 		}
@@ -176,11 +172,7 @@
 func waitForTermination(callback func()) {
 	sigc := make(chan os.Signal)
 	signal.Notify(sigc, syscall.SIGINT, syscall.SIGTERM)
-<<<<<<< HEAD
-	protocol.Info("Got singal '%v' .. exit greacefully now", <-sigc)
-=======
-	guble.Info("Got signal '%v' .. exiting gracefully now", <-sigc)
->>>>>>> 4a4eb1ea
+	protocol.Info("Got signal '%v' .. exiting gracefully now", <-sigc)
 	callback()
 	protocol.Info("exit now")
 	os.Exit(0)
