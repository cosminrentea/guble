--- conflicted
+++ resolved
@@ -6,23 +6,15 @@
 	"github.com/alexflint/go-arg"
 	"github.com/caarlos0/env"
 	"github.com/smancke/guble/gcm"
-<<<<<<< HEAD
-=======
 	"github.com/smancke/guble/metrics"
-	"github.com/smancke/guble/protocol"
->>>>>>> 35630c30
 	"github.com/smancke/guble/server"
 	"github.com/smancke/guble/server/auth"
 	"github.com/smancke/guble/server/rest"
 	"github.com/smancke/guble/server/webserver"
 	"github.com/smancke/guble/server/websocket"
 	"github.com/smancke/guble/store"
-<<<<<<< HEAD
-=======
 
 	"expvar"
-	"fmt"
->>>>>>> 35630c30
 	"os"
 	"os/signal"
 	"path"
@@ -30,16 +22,14 @@
 	"syscall"
 )
 
-<<<<<<< HEAD
 var logger = log.WithFields(log.Fields{
 	"app":    "guble",
 	"module": "gubled",
 	"env":    "TBD"})
-=======
+
 const (
 	healthEndpointPrefix = "/_health"
 )
->>>>>>> 35630c30
 
 type Args struct {
 	Listen      string `arg:"-l,help: [Host:]Port the address to listen on (:8080)" env:"GUBLE_LISTEN"`
@@ -124,7 +114,6 @@
 			logger.Panic("GCM API Key has to be provided, if GCM is enabled")
 
 		}
-<<<<<<< HEAD
 
 		logger.Info("Google cloud messaging: enabled")
 
@@ -132,21 +121,11 @@
 
 		if gcm, err := gcm.NewGCMConnector(router, "/gcm/", args.GcmApiKey, args.GcmWorkers); err != nil {
 			logger.WithField("err", err).Error("Error loading GCMConnector:")
-=======
-		protocol.Info("Google Cloud Messaging: enabled")
-		protocol.Debug("gcm: %v workers", args.GcmWorkers)
-		if gcm, err := gcm.NewGCMConnector(router, "/gcm/", args.GcmApiKey, args.GcmWorkers); err != nil {
-			protocol.Err("Error loading GCM Connector: ", err)
->>>>>>> 35630c30
 		} else {
 			modules = append(modules, gcm)
 		}
 	} else {
-<<<<<<< HEAD
 		logger.Info("Google cloud messaging: disabled")
-=======
-		protocol.Info("Google Cloud Messaging: disabled")
->>>>>>> 35630c30
 	}
 
 	return modules
@@ -224,17 +203,11 @@
 func waitForTermination(callback func()) {
 	signalC := make(chan os.Signal)
 	signal.Notify(signalC, syscall.SIGINT, syscall.SIGTERM)
-<<<<<<< HEAD
 
 	logger.Infof("Got signal '%v' .. exiting gracefully now", <-signalC)
 
-	callback()
-	logger.Info("Exit gracefully now")
-=======
-	protocol.Info("Got signal '%v' .. trying to stop and exit", <-signalC)
 	callback()
 	metrics.LogOnDebugLevel()
-	protocol.Info("Exiting...")
->>>>>>> 35630c30
+	logger.Info("Exit gracefully now")
 	os.Exit(0)
 }