--- conflicted
+++ resolved
@@ -1,10 +1,6 @@
 package gubled
 
 import (
-<<<<<<< HEAD
-=======
-	"fmt"
->>>>>>> 2767bf91
 	log "github.com/Sirupsen/logrus"
 	"github.com/alexflint/go-arg"
 	"github.com/caarlos0/env"
