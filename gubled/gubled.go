--- conflicted
+++ resolved
@@ -114,20 +114,11 @@
 			logger.Panic("GCM API Key has to be provided, if GCM is enabled")
 
 		}
-<<<<<<< HEAD
-		protocol.Info("google cloud messaging: enabled")
-		protocol.Debug("gcm: %v workers", args.GcmWorkers)
+
+		logger.WithField("gcmWorkers", args.GcmWorkers).Info("Google cloud messaging: enabled")
 		if gcm, err := gcm.New(router, "/gcm/", args.GcmApiKey, args.GcmWorkers); err != nil {
-			protocol.Err("Error loading GCMConnector: ", err)
-=======
-
-		logger.Info("Google cloud messaging: enabled")
-
-		logger.WithField("args.GcmWOrkers", args.GcmWorkers).Debug("Workers")
-
-		if gcm, err := gcm.NewGCMConnector(router, "/gcm/", args.GcmApiKey, args.GcmWorkers); err != nil {
 			logger.WithField("err", err).Error("Error loading GCMConnector:")
->>>>>>> cd855e28
+
 		} else {
 			modules = append(modules, gcm)
 		}
