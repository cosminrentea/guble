package gubled

import (
	"github.com/smancke/guble/gcm"
	"github.com/smancke/guble/guble"
	"github.com/smancke/guble/server"
	"github.com/smancke/guble/store"

	"fmt"
	"github.com/alexflint/go-arg"
	"github.com/caarlos0/env"
	"github.com/smancke/guble/server/auth"
	"os"
	"os/signal"
	"path"
	"syscall"
)

type Args struct {
	Listen      string `arg:"-l,help: [Host:]Port the address to listen on (:8080)" env:"GUBLE_LISTEN"`
	LogInfo     bool   `arg:"--log-info,help: Log on INFO level (false)" env:"GUBLE_LOG_INFO"`
	LogDebug    bool   `arg:"--log-debug,help: Log on DEBUG level (false)" env:"GUBLE_LOG_DEBUG"`
	StoragePath string `arg:"--storage-path,help: The path for storing messages and key value data if 'file' is enabled (/var/lib/guble)" env:"GUBLE_STORAGE_PATH"`
	KVBackend   string `arg:"--kv-backend,help: The storage backend for the key value store to use: file|memory (file)" env:"GUBLE_KV_BACKEND"`
	MSBackend   string `arg:"--ms-backend,help: The message storage backend : file|memory (file)" env:"GUBLE_MS_BACKEND"`
	GcmEnable   bool   `arg:"--gcm-enable: Enable the Google Cloud Messaging Connector (false)" env:"GUBLE_GCM_ENABLE"`
	GcmApiKey   string `arg:"--gcm-api-key: The Google API Key for Google Cloud Messaging" env:"GUBLE_GCM_API_KEY"`
}

var ValidateStoragePath = func(args Args) error {
	if args.KVBackend == "file" || args.MSBackend == "file" {
		testfile := path.Join(args.StoragePath, "write-test-file")
		f, err := os.Create(testfile)
		if err != nil {
			guble.ErrWithoutTrace("Storage path not present/writeable %q: %v", args.StoragePath, err)
			if args.StoragePath == "/var/lib/guble" {
				guble.ErrWithoutTrace("Use --storage-path=<path> to override the default location, or create the directy with RW rights.")
			}
			return err
		}
		f.Close()
		os.Remove(testfile)
	}
	return nil
}

var CreateKVStore = func(args Args) store.KVStore {
	switch args.KVBackend {
	case "memory":
		return store.NewMemoryKVStore()
	case "file":
		db := store.NewSqliteKVStore(path.Join(args.StoragePath, "kv-store.db"), true)
		if err := db.Open(); err != nil {
			panic(err)
		}
		return db
	default:
		panic(fmt.Errorf("unknown key value backend: %q", args.KVBackend))
	}
}

var CreateMessageStore = func(args Args) store.MessageStore {
	switch args.MSBackend {
	case "none", "":
		return store.NewDummyMessageStore()
	case "file":
		guble.Info("using FileMessageStore in directory: %q", args.StoragePath)
		return store.NewFileMessageStore(args.StoragePath)
	default:
		panic(fmt.Errorf("unknown message store backend: %q", args.MSBackend))
	}
}

var CreateModules = func(args Args) []interface{} {
	modules := []interface{}{
		server.NewWSHandler("/stream/"),
		server.NewRestMessageApi("/api/"),
	}

	if args.GcmEnable {
		if args.GcmApiKey == "" {
			panic("gcm api key has to be provided, if gcm is enabled")
		}
		guble.Info("google cloud messaging: enabled")
		modules = append(modules, gcm.NewGCMConnector("/gcm/", args.GcmApiKey))
	} else {
		guble.Info("google cloud messaging: disabled")
	}
	return modules
}

func Main() {
	defer func() {
		if p := recover(); p != nil {
			guble.Err("%v", p)
			os.Exit(1)
		}
	}()

	args := loadArgs()
	if args.LogInfo {
		guble.LogLevel = guble.LEVEL_INFO
	}
	if args.LogDebug {
		guble.LogLevel = guble.LEVEL_DEBUG
	}

	if err := ValidateStoragePath(args); err != nil {
		os.Exit(1)
	}

	service := StartupService(args)

	waitForTermination(func() {
		err := service.Stop()
		if err != nil {
			guble.Err("Service: ", err)
		}
	})
}

func StartupService(args Args) *server.Service {
<<<<<<< HEAD

	accessManager := auth.NewAllowAllAccessManager(true)
=======
	accessManager := server.NewAllowAllAccessManager(true)
>>>>>>> 77f44514
	messageStore := CreateMessageStore(args)
	kvStore := CreateKVStore(args)

	router := server.NewPubSubRouter(accessManager, messageStore, kvStore)
	messageEntry := server.NewMessageEntry(router)

	service := server.NewService(
		args.Listen,
		kvStore,
		messageStore,
		messageEntry,
		router,
		accessManager,
	)

	for _, module := range CreateModules(args) {
		service.Register(module)
	}

	if err := service.Start(); err != nil {
		guble.Err(err.Error())
		if err := service.Stop(); err != nil {
			guble.Err(err.Error())
		}
		os.Exit(1)
	}

	return service
}

func loadArgs() Args {
	args := Args{
		Listen:      ":8080",
		KVBackend:   "file",
		MSBackend:   "file",
		StoragePath: "/var/lib/guble",
	}

	env.Parse(&args)
	arg.MustParse(&args)
	return args
}

func waitForTermination(callback func()) {
	sigc := make(chan os.Signal)
	signal.Notify(sigc, syscall.SIGINT, syscall.SIGTERM)
	guble.Info("Got singal '%v' .. exit greacefully now", <-sigc)
	callback()
	guble.Info("exit now")
	os.Exit(0)
}<|MERGE_RESOLUTION|>--- conflicted
+++ resolved
@@ -120,12 +120,8 @@
 }
 
 func StartupService(args Args) *server.Service {
-<<<<<<< HEAD
 
 	accessManager := auth.NewAllowAllAccessManager(true)
-=======
-	accessManager := server.NewAllowAllAccessManager(true)
->>>>>>> 77f44514
 	messageStore := CreateMessageStore(args)
 	kvStore := CreateKVStore(args)
 
