--- conflicted
+++ resolved
@@ -24,15 +24,9 @@
 	"syscall"
 )
 
-<<<<<<< HEAD
-var logger = log.WithField("module", "gubled")
-
-const (
-	defaultSqliteFilename = "kv-store.db"
-=======
 const (
 	fileOption = "file"
->>>>>>> 94332d87
+	defaultSqliteFilename = "kv-store.db"
 )
 
 var ValidateStoragePath = func() error {
