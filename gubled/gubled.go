--- conflicted
+++ resolved
@@ -91,21 +91,16 @@
 	modules = append(modules, rest.NewRestMessageAPI(router, "/api/"))
 
 	if *config.GCM.Enabled {
+		logger.Info("Google cloud messaging: enabled")
+
 		if *config.GCM.APIKey == "" {
 			logger.Panic("GCM API Key has to be provided, if GCM is enabled")
 
 		}
 
-<<<<<<< HEAD
-		logger.WithField("gcmWorkers", args.GcmWorkers).Info("Google cloud messaging: enabled")
-		if gcm, err := gcm.New(router, "/gcm/", args.GcmApiKey, args.GcmWorkers); err != nil {
-=======
-		logger.Info("Google cloud messaging: enabled")
-
 		logger.WithField("count", *config.GCM.Workers).Debug("GCM workers")
 
-		if gcm, err := gcm.NewGCMConnector(router, "/gcm/", *config.GCM.APIKey, *config.GCM.Workers); err != nil {
->>>>>>> 5f87ff89
+		if gcm, err := gcm.New(router, "/gcm/", *config.GCM.APIKey, *config.GCM.Workers); err != nil {
 			logger.WithField("err", err).Error("Error loading GCMConnector:")
 
 		} else {
