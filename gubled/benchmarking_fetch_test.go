--- conflicted
+++ resolved
@@ -21,15 +21,11 @@
 	dir, _ := ioutil.TempDir("", "guble_benchmarking_fetch_test")
 	defer os.RemoveAll(dir)
 
-<<<<<<< HEAD
-	service := StartService(Args{Listen: "localhost:0", KVBackend: "memory", MSBackend: "file", StoragePath: dir})
-=======
 	service := StartService(Args{
 		Listen:      "localhost:0",
 		KVBackend:   "memory",
 		MSBackend:   "file",
 		StoragePath: dir})
->>>>>>> a7ed83a7
 	defer service.Stop()
 
 	time.Sleep(time.Millisecond * 10)
