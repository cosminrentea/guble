--- conflicted
+++ resolved
@@ -70,15 +70,6 @@
 			TCPList(),
 	}
 
-<<<<<<< HEAD
-	//  GubleEpoch represent the start of the guble Cluster
-	GubleEpoch = kingpin.Flag("epoch", "This guble node's own unix timestamp (used in cluster mode): a strictly positive integer number which must be the same at cluster").
-			Default(strconv.FormatInt(time.Now().Unix(), 10)).
-			Envar("GUBLE_NODE_ID").
-			Int64()
-
-=======
->>>>>>> 1750a75d
 	// Log level
 	Log = kingpin.Flag("log", "Log level").
 		Default(log.ErrorLevel.String()).
@@ -109,6 +100,5 @@
 
 	if *Logstash {
 		log.SetFormatter(&LogstashGubleFormatter{})
-
 	}
 }