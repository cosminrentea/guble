--- conflicted
+++ resolved
@@ -77,13 +77,8 @@
 		Default(log.ErrorLevel.String()).
 		Envar("GUBLE_LOG").
 		Enum(logLevels()...)
-<<<<<<< HEAD
 
 	Logstash = kingpin.Flag("logstash", "Enable logstash formatter").Envar("GUBLE_LOGSTASH").Bool()
-
-	parsed = false
-=======
->>>>>>> 94332d87
 )
 
 func logLevels() (levels []string) {
@@ -105,14 +100,9 @@
 	if strings.HasSuffix(os.Args[0], ".test") {
 		return
 	}
-<<<<<<< HEAD
 	kingpin.Parse()
-	parsed = true
 
 	if *Logstash {
 		log.SetFormatter(&LogstashGubleFormatter{})
 	}
-=======
-	Parse()
->>>>>>> 94332d87
 }