--- conflicted
+++ resolved
@@ -38,166 +38,11 @@
 
 	dir, _ := ioutil.TempDir("", "guble_test")
 	defer os.RemoveAll(dir)
-<<<<<<< HEAD
-	sqlite := CreateKVStore(Args{KVBackend: "file", StoragePath: dir})
-	a.Equal("*store.SqliteKVStore", reflect.TypeOf(sqlite).String())
-}
-
-func TestParsingOfEnviromentVariables(t *testing.T) {
-	a := assert.New(t)
-
-	originalArgs := os.Args
-	os.Args = []string{os.Args[0]}
-	defer func() { os.Args = originalArgs }()
-
-	// given: some environment variables
-	os.Setenv("GUBLE_LISTEN", "listen")
-	defer os.Unsetenv("GUBLE_LISTEN")
-
-	os.Setenv("GUBLE_LOG_INFO", "true")
-	defer os.Unsetenv("GUBLE_LOG_INFO")
-
-	os.Setenv("GUBLE_LOG_DEBUG", "true")
-	defer os.Unsetenv("GUBLE_LOG_DEBUG")
-
-	os.Setenv("GUBLE_KV_BACKEND", "kv-backend")
-	defer os.Unsetenv("GUBLE_KV_BACKEND")
-
-	os.Setenv("GUBLE_STORAGE_PATH", "storage-path")
-	defer os.Unsetenv("GUBLE_STORAGE_PATH")
-
-	os.Setenv("GUBLE_MS_BACKEND", "ms-backend")
-	defer os.Unsetenv("GUBLE_MS_BACKEND")
-
-	os.Setenv("GUBLE_GCM_API_KEY", "gcm-api-key")
-	defer os.Unsetenv("GUBLE_GCM_API_KEY")
-
-	os.Setenv("GUBLE_GCM_ENABLE", "true")
-	defer os.Unsetenv("GUBLE_GCM_ENABLE")
-
-	os.Setenv("GUBLE_GCM_WORKERS", "4")
-	defer os.Unsetenv("GUBLE_GCM_WORKERS")
-
-	os.Setenv("GUBLE_NODE_ID", "1")
-	defer os.Unsetenv("GUBLE_NODE_ID")
-
-	// when we parse the arguments
-	args := loadArgs()
-
-	// then the args parameters are set
-	assertArguments(a, args, false)
-}
-
-func TestParsingArgs(t *testing.T) {
-	a := assert.New(t)
-
-	originalArgs := os.Args
-
-	defer func() { os.Args = originalArgs }()
-
-	// given: a command line
-	os.Args = []string{os.Args[0],
-		"--listen", "listen",
-		"--log-info",
-		"--log-debug",
-		"--kv-backend", "kv-backend",
-		"--storage-path", "storage-path",
-		"--ms-backend", "ms-backend",
-		"--gcm-api-key", "gcm-api-key",
-		"--node-id", "1",
-		"--gcm-enable",
-		"--gcm-workers", "4",
-		"http://example.com:8080", "https://example.com:8908"}
-
-	// when we parse the arguments
-	args := loadArgs()
-
-	// the the arg parameters are set
-	assertArguments(a, args, true)
-}
-
-func assertArguments(a *assert.Assertions, args Args, useNodeUrls bool) {
-	a.Equal("listen", args.Listen)
-	a.Equal(true, args.LogInfo)
-	a.Equal(true, args.LogDebug)
-	a.Equal("kv-backend", args.KVBackend)
-	a.Equal("storage-path", args.StoragePath)
-	a.Equal("ms-backend", args.MSBackend)
-	a.Equal("gcm-api-key", args.GcmApiKey)
-	a.Equal(4, args.GcmWorkers)
-	a.Equal(1, args.NodeID)
-	a.Equal(true, args.GcmEnable)
-
-	if useNodeUrls == true {
-		a.Equal(createTestSlice("http://example.com:8080", "https://example.com:8908"), args.Remotes)
-	}
-}
-
-func createTestSlice(s1, s2 string) []string {
-	sliceString := make([]string, 0)
-	sliceString = append(sliceString, s1)
-	sliceString = append(sliceString, s2)
-	return sliceString
-}
-
-func TestValidateUrl(t *testing.T) {
-	a := assert.New(t)
-
-	originalArgs := os.Args
-
-	defer func() {
-		os.Args = originalArgs
-	}()
-
-	// given: a command line
-	os.Args = []string{os.Args[0],
-		"--listen", "listen",
-		"--log-info",
-		"--log-debug",
-		"--kv-backend", "kv-backend",
-		"--storage-path", "storage-path",
-		"--ms-backend", "ms-backend",
-		"--gcm-api-key", "gcm-api-key",
-		"--node-id", "1",
-		"--gcm-enable",
-		"--gcm-workers", "4",
-		"example.com:8080", "example.com:8908"}
-
-	// when we parse the arguments
-	args := loadArgs()
-	parsedHosts := validateRemoteHostsWithPorts(args.Remotes)
-
-	a.Equal(parsedHosts, createTestSlice("example.com:8080", "example.com:8908"))
-}
-
-func TestArgDefaultValues(t *testing.T) {
-	a := assert.New(t)
-
-	originalArgs := os.Args
-	defer func() { os.Args = originalArgs }()
-
-	// given: a command line
-	os.Args = []string{os.Args[0]}
-
-	// when we parse the arguments
-	args := loadArgs()
-
-	// the we have correct defaults set
-	a.Equal(":8080", args.Listen)
-	a.Equal(false, args.LogInfo)
-	a.Equal(false, args.LogDebug)
-	a.Equal("file", args.KVBackend)
-	a.Equal("/var/lib/guble", args.StoragePath)
-	a.Equal("file", args.MSBackend)
-	a.Equal("", args.GcmApiKey)
-	a.Equal(false, args.GcmEnable)
-=======
 
 	*config.KVBackend = "file"
 	*config.StoragePath = dir
 	sqlite := CreateKVStore()
 	a.Equal("*store.SqliteKVStore", reflect.TypeOf(sqlite).String())
->>>>>>> d1e5e3df
 }
 
 func TestGcmOnlyStartedIfEnabled(t *testing.T) {
