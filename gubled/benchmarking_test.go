package gubled

import (
	"github.com/stretchr/testify/assert"
	"testing"

	"fmt"
	"github.com/smancke/guble/client"
	"github.com/smancke/guble/protocol"
	"github.com/smancke/guble/testutil"
	"io/ioutil"
	"log"
	"os"
	"time"
)

type testgroup struct {
	t                *testing.T
	groupID          int
	addr             string
	done             chan bool
	messagesToSend   int
	client1, client2 client.Client
	topic            string
}

func newTestgroup(t *testing.T, groupID int, addr string, messagesToSend int) *testgroup {
	return &testgroup{
		t:              t,
		groupID:        groupID,
		addr:           addr,
		done:           make(chan bool),
		messagesToSend: messagesToSend,
	}
}

func TestThroughput(t *testing.T) {
	defer testutil.ResetDefaultRegistryHealthCheck()

	//defer enableDebugForMethod()()
	dir, _ := ioutil.TempDir("", "guble_benchmarking_test")
	defer os.RemoveAll(dir)

<<<<<<< HEAD
	service := StartService(Args{Listen: "localhost:0", KVBackend: "memory", MSBackend: "file", StoragePath: dir})
=======
	service := StartService(Args{
		Listen:      "localhost:0",
		KVBackend:   "memory",
		MSBackend:   "file",
		StoragePath: dir})
>>>>>>> a7ed83a7
	defer func() {
		service.Stop()
	}()
	time.Sleep(time.Millisecond * 10)

	testgroupCount := 4
	messagesPerGroup := 100
	log.Printf("init the %v testgroups", testgroupCount)
	testgroups := make([]*testgroup, testgroupCount, testgroupCount)
	for i := range testgroups {
		testgroups[i] = newTestgroup(t, i, service.WebServer().GetAddr(), messagesPerGroup)
	}

	// init test
	log.Print("init the testgroups")
	for i := range testgroups {
		testgroups[i].Init()
	}

	defer func() {
		// cleanup tests
		log.Print("cleanup the testgroups")
		for i := range testgroups {
			testgroups[i].Clean()
		}
	}()

	// start test
	log.Print("start the testgroups")
	start := time.Now()
	for i := range testgroups {
		go testgroups[i].Start()
	}

	log.Print("wait for finishing")
	timeout := time.After(time.Second * 60)
	for i, test := range testgroups {
		//fmt.Printf("wating for test %v\n", i)
		select {
		case successFlag := <-test.done:
			if !successFlag {
				t.Logf("testgroup %v returned with error", i)
				t.FailNow()
				return
			}
		case <-timeout:
			t.Log("timeout. testgroups not ready before timeout")
			t.Fail()
			return
		}
	}

	end := time.Now()
	totalMessages := testgroupCount * messagesPerGroup
	throughput := float64(totalMessages) / end.Sub(start).Seconds()
	log.Printf("finished! Throughput: %v/sec (%v message in %v)", int(throughput), totalMessages, end.Sub(start))
}

<<<<<<< HEAD
func (test *testgroup) Init() {
	test.topic = fmt.Sprintf("/%v-foo", test.groupID)
=======
func (tg *testgroup) Init() {
	tg.topic = fmt.Sprintf("/%v-foo", tg.groupId)
>>>>>>> a7ed83a7
	var err error
	location := "ws://" + tg.addr + "/stream/user/xy"
	//location := "ws://gathermon.mancke.net:8080/stream/"
	//location := "ws://127.0.0.1:8080/stream/"
	tg.client1, err = client.Open(location, "http://localhost/", 10, false)
	if err != nil {
		panic(err)
	}
	tg.client2, err = client.Open(location, "http://localhost/", 10, false)
	if err != nil {
		panic(err)
	}

	tg.expectStatusMessage(protocol.SUCCESS_CONNECTED, "You are connected to the server.")

	tg.client1.Subscribe(tg.topic)
	time.Sleep(time.Millisecond * 1)
	//test.expectStatusMessage(protocol.SUCCESS_SUBSCRIBED_TO, test.topic)
}

func (tg *testgroup) expectStatusMessage(name string, arg string) {
	select {
	case notify := <-tg.client1.StatusMessages():
		assert.Equal(tg.t, name, notify.Name)
		assert.Equal(tg.t, arg, notify.Arg)
	case <-time.After(time.Second * 1):
<<<<<<< HEAD
		test.t.Logf("[%v] no notification of type %s after 1 second", test.groupID, name)
		test.done <- false
		test.t.Fail()
=======
		tg.t.Logf("[%v] no notification of type %s after 1 second", tg.groupId, name)
		tg.done <- false
		tg.t.Fail()
>>>>>>> a7ed83a7
		return
	}
}

func (tg *testgroup) Start() {
	go func() {
		for i := 0; i < tg.messagesToSend; i++ {
			body := fmt.Sprintf("Hallo-%v", i)
			tg.client2.Send(tg.topic, body, "")
		}
	}()

	for i := 0; i < tg.messagesToSend; i++ {
		body := fmt.Sprintf("Hallo-%v", i)

		select {
<<<<<<< HEAD
		case msg := <-test.client1.Messages():
			assert.Equal(test.t, body, msg.BodyAsString())
			assert.Equal(test.t, test.topic, string(msg.Path))
		case msg := <-test.client1.Errors():
			test.t.Logf("[%v] received error: %v", test.groupID, msg)
			test.done <- false
			test.t.Fail()
			return
		case <-time.After(time.Second * 5):
			test.t.Logf("[%v] no message received for 5 seconds, expected message %v", test.groupID, i)
			test.done <- false
			test.t.Fail()
=======
		case msg := <-tg.client1.Messages():
			assert.Equal(tg.t, body, msg.BodyAsString())
			assert.Equal(tg.t, tg.topic, string(msg.Path))
		case msg := <-tg.client1.Errors():
			tg.t.Logf("[%v] received error: %v", tg.groupId, msg)
			tg.done <- false
			tg.t.Fail()
			return
		case <-time.After(time.Second * 5):
			tg.t.Logf("[%v] no message received for 5 seconds, expected message %v", tg.groupId, i)
			tg.done <- false
			tg.t.Fail()
>>>>>>> a7ed83a7
			return
		}
	}
	tg.done <- true
}

func (tg *testgroup) Clean() {
	tg.client1.Close()
	tg.client2.Close()
}<|MERGE_RESOLUTION|>--- conflicted
+++ resolved
@@ -41,15 +41,11 @@
 	dir, _ := ioutil.TempDir("", "guble_benchmarking_test")
 	defer os.RemoveAll(dir)
 
-<<<<<<< HEAD
-	service := StartService(Args{Listen: "localhost:0", KVBackend: "memory", MSBackend: "file", StoragePath: dir})
-=======
 	service := StartService(Args{
 		Listen:      "localhost:0",
 		KVBackend:   "memory",
 		MSBackend:   "file",
 		StoragePath: dir})
->>>>>>> a7ed83a7
 	defer func() {
 		service.Stop()
 	}()
@@ -108,13 +104,8 @@
 	log.Printf("finished! Throughput: %v/sec (%v message in %v)", int(throughput), totalMessages, end.Sub(start))
 }
 
-<<<<<<< HEAD
-func (test *testgroup) Init() {
-	test.topic = fmt.Sprintf("/%v-foo", test.groupID)
-=======
 func (tg *testgroup) Init() {
-	tg.topic = fmt.Sprintf("/%v-foo", tg.groupId)
->>>>>>> a7ed83a7
+	tg.topic = fmt.Sprintf("/%v-foo", tg.groupID)
 	var err error
 	location := "ws://" + tg.addr + "/stream/user/xy"
 	//location := "ws://gathermon.mancke.net:8080/stream/"
@@ -141,15 +132,9 @@
 		assert.Equal(tg.t, name, notify.Name)
 		assert.Equal(tg.t, arg, notify.Arg)
 	case <-time.After(time.Second * 1):
-<<<<<<< HEAD
-		test.t.Logf("[%v] no notification of type %s after 1 second", test.groupID, name)
-		test.done <- false
-		test.t.Fail()
-=======
-		tg.t.Logf("[%v] no notification of type %s after 1 second", tg.groupId, name)
+		tg.t.Logf("[%v] no notification of type %s after 1 second", tg.groupID, name)
 		tg.done <- false
 		tg.t.Fail()
->>>>>>> a7ed83a7
 		return
 	}
 }
@@ -166,20 +151,6 @@
 		body := fmt.Sprintf("Hallo-%v", i)
 
 		select {
-<<<<<<< HEAD
-		case msg := <-test.client1.Messages():
-			assert.Equal(test.t, body, msg.BodyAsString())
-			assert.Equal(test.t, test.topic, string(msg.Path))
-		case msg := <-test.client1.Errors():
-			test.t.Logf("[%v] received error: %v", test.groupID, msg)
-			test.done <- false
-			test.t.Fail()
-			return
-		case <-time.After(time.Second * 5):
-			test.t.Logf("[%v] no message received for 5 seconds, expected message %v", test.groupID, i)
-			test.done <- false
-			test.t.Fail()
-=======
 		case msg := <-tg.client1.Messages():
 			assert.Equal(tg.t, body, msg.BodyAsString())
 			assert.Equal(tg.t, tg.topic, string(msg.Path))
@@ -192,7 +163,6 @@
 			tg.t.Logf("[%v] no message received for 5 seconds, expected message %v", tg.groupId, i)
 			tg.done <- false
 			tg.t.Fail()
->>>>>>> a7ed83a7
 			return
 		}
 	}
