--- conflicted
+++ resolved
@@ -269,16 +269,9 @@
 
 }
 
-<<<<<<< HEAD
-func TestMessage_IsExpired_WithNilExpires(t *testing.T) {
-	a := assert.New(t)
-
-	a.Equal(false, (&Message{}).IsExpired())
-=======
 func TestMessage_IsExpired_WithoutExplicitExpires(t *testing.T) {
 	a := assert.New(t)
 
 	a.False((&Message{}).IsExpired())
->>>>>>> ae6ac020
 
 }