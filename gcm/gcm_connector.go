package gcm

import (
	"github.com/alexjlockwood/gcm"
	"github.com/smancke/guble/protocol"
	"github.com/smancke/guble/server"
	"github.com/smancke/guble/store"

	"encoding/json"
	"errors"
	"fmt"
	"net/http"
	"strings"
	"sync"
)

const (
	// registrationsSchema is the default sqlite schema for GCM
	registrationsSchema = "gcm_registration"

	// sendRetries is the number of retries when sending a message
	sendRetries = 5

	// broadcastRetries is the number of retries when broadcasting a message
	broadcastRetries = 3

	subscribePrefixPath = "subscribe"
)

// GCMConnector is the structure for handling the communication with Google Cloud Messaging
type GCMConnector struct {
<<<<<<< HEAD
	router        server.Router
	kvStore       store.KVStore
	prefix        string
	routerC       chan *server.MessageForRoute
	stopC         chan bool
	sender        *gcm.Sender
	nWorkers      int
	waitGroup     sync.WaitGroup
	broadcastPath string
=======
	Sender   *gcm.Sender
	router   server.Router
	kvStore  store.KVStore
	prefix   string
	routerC  chan server.MsgAndRoute
	stopC    chan bool
	nWorkers int
	wg       sync.WaitGroup
>>>>>>> a7ed83a7
}

// NewGCMConnector creates a new GCMConnector without starting it
func NewGCMConnector(router server.Router, prefix string, gcmAPIKey string, nWorkers int) (*GCMConnector, error) {

	kvStore, err := router.KVStore()
	if err != nil {
		return nil, err
	}

	//TODO Cosmin: check with dev-team the default number of GCM workers, below
<<<<<<< HEAD
	conn := &GCMConnector{
		router:        router,
		kvStore:       kvStore,
		prefix:        prefix,
		routerC:       make(chan *server.MessageForRoute, 1000),
		stopC:         make(chan bool, 1),
		sender:        &gcm.Sender{ApiKey: gcmAPIKey},
		nWorkers:      nWorkers,
		broadcastPath: removeTrailingSlash(prefix) + "/broadcast",
=======
	gcm := &GCMConnector{
		Sender:   &gcm.Sender{ApiKey: gcmAPIKey},
		router:   router,
		kvStore:  kvStore,
		prefix:   prefix,
		routerC:  make(chan server.MsgAndRoute, 1000*nWorkers),
		stopC:    make(chan bool, 1),
		nWorkers: nWorkers,
>>>>>>> a7ed83a7
	}

	return conn, nil
}

// Start opens the connector, creates more goroutines / workers to handle messages coming from the router
func (conn *GCMConnector) Start() error {
	broadcastRoute := server.NewRoute(
		conn.broadcastPath,
		"gcm_connector",
		"gcm_connector",
		conn.routerC,
	)
	conn.router.Subscribe(broadcastRoute)
	go func() {
		//TODO Cosmin: should loadSubscriptions() be taken out of this goroutine, and executed before ?
		// (even if startup-time is longer, the routes are guaranteed to be there right after Start() returns)
		conn.loadSubscriptions()

		for id := 1; id <= conn.nWorkers; id++ {
			go conn.loopSendOrBroadcastMessage(id)
		}
	}()
	return nil
}

// Stop signals the closing of GCMConnector
func (conn *GCMConnector) Stop() error {
	protocol.Debug("GCM Stop()")
	close(conn.stopC)
	conn.wg.Wait()
	return nil
}

// Check returns nil if health-check succeeds, or an error if health-check fails
// by sending a request with only apikey. If the response is processed by the GCM endpoint
// the gcmStatus will pe up.Otherwise the error from sending the message will be returned
func (conn *GCMConnector) Check() error {
	payload := conn.parseMessageToMap(&protocol.Message{Body: []byte(`{"registration_ids":["ABC"]}`)})
	_, err := conn.Sender.Send(gcm.NewMessage(payload, ""), sendRetries)
	if err != nil {
		protocol.Err("error sending ping  message", err.Error())
		return err
	}

	return nil
}

// loopSendOrBroadcastMessage awaits in a loop for messages from router to be forwarded to GCM,
// until the stop-channel is closed
func (conn *GCMConnector) loopSendOrBroadcastMessage(id int) {
	defer conn.wg.Done()
	conn.wg.Add(1)
	protocol.Debug("gcm: starting worker %v", id)
	for {
		select {
		case msg, opened := <-conn.routerC:
			if opened {
				if string(msg.Message.Path) == conn.broadcastPath {
					go conn.broadcastMessage(msg)
				} else {
					go conn.sendMessage(msg)
				}
			}
		case <-conn.stopC:
			protocol.Debug("gcm: stopping worker %v", id)
			return
		}
	}
}

func (conn *GCMConnector) sendMessage(msg *server.MessageForRoute) {
	gcmID := msg.Route.ApplicationID

	payload := conn.parseMessageToMap(msg.Message)

	var messageToGcm = gcm.NewMessage(payload, gcmID)
	protocol.Debug("gcm: sending message to: %v ; channel length: ", gcmID, len(conn.routerC))

	result, err := conn.Sender.Send(messageToGcm, sendRetries)
	if err != nil {
		protocol.Err("gcm: error sending message to GCM gcmID=%v: %v", gcmID, err.Error())
		return
	}

	errorJSON := result.Results[0].Error
	if errorJSON != "" {
		conn.handleJSONError(errorJSON, gcmID, msg.Route)
	} else {
		protocol.Debug("gcm: delivered message to GCM gcmID=%v: %v", gcmID, errorJSON)
	}

	// we only send to one receiver,
	// so we know that we can replace the old id with the first registration id (=canonical id)
	if result.CanonicalIDs != 0 {
		conn.replaceSubscriptionWithCanonicalID(msg.Route, result.Results[0].RegistrationID)
	}
}

<<<<<<< HEAD
func (conn *GCMConnector) parseMessageToMap(msg *protocol.Message) map[string]interface{} {
	payload := map[string]interface{}{}
	if msg.Body[0] == '{' {
		json.Unmarshal(msg.Body, &payload)
	} else {
		payload["message"] = msg.BodyAsString()
	}
	protocol.Debug("gcm: parsed message is: %v", payload)
	return payload
}

func (conn *GCMConnector) broadcastMessage(msg *server.MessageForRoute) {
=======
func (conn *GCMConnector) broadcastMessage(msg server.MsgAndRoute) {
>>>>>>> a7ed83a7
	topic := msg.Message.Path
	payload := conn.parseMessageToMap(msg.Message)
	protocol.Debug("gcm: broadcasting message with topic: %v ; channel length: %v", string(topic), len(conn.routerC))

	subscriptions := conn.kvStore.Iterate(registrationsSchema, "")
	count := 0
	for {
		select {
		case entry, ok := <-subscriptions:
			if !ok {
				protocol.Info("gcm: sent message to %v receivers", count)
				return
			}
			gcmID := entry[0]
			//TODO collect 1000 gcmIds and send them in one request!
			broadcastMessage := gcm.NewMessage(payload, gcmID)
			go func() {
				//TODO error handling of response!
				_, err := conn.Sender.Send(broadcastMessage, broadcastRetries)
				protocol.Debug("gcm: sent broadcast message to gcmID=%v", gcmID)
				if err != nil {
					protocol.Err("gcm: error sending broadcast message to gcmID=%v: %v", gcmID, err.Error())
				}
			}()
			count++
		}
	}
}

func (conn *GCMConnector) parseMessageToMap(msg *protocol.Message) map[string]interface{} {
	payload := map[string]interface{}{}
	if msg.Body[0] == '{' {
		json.Unmarshal(msg.Body, &payload)
	} else {
		payload["message"] = msg.BodyAsString()
	}
	protocol.Debug("gcm: parsed message is: %v", payload)
	return payload
}

func (conn *GCMConnector) replaceSubscriptionWithCanonicalID(route *server.Route, newGcmID string) {
	oldGcmID := route.ApplicationID
	topic := string(route.Path)
	userID := route.UserID

	protocol.Info("gcm: replacing old gcmID %v with canonicalId %v", oldGcmID, newGcmID)

	conn.removeSubscription(route, oldGcmID)
	conn.subscribe(topic, userID, newGcmID)
}

func (conn *GCMConnector) handleJSONError(jsonError string, gcmID string, route *server.Route) {
	if jsonError == "NotRegistered" {
		protocol.Debug("remove not registered GCM registration gcmID=%v", gcmID)
		conn.removeSubscription(route, gcmID)
	} else if jsonError == "InvalidRegistration" {
		protocol.Err("the gcmID=%v is not registered. %v", gcmID, jsonError)
	} else {
		protocol.Err("unexpected error while sending to GCM gcmID=%v: %v", gcmID, jsonError)
	}
}

// GetPrefix is used to satisfy the HTTP handler interface
func (conn *GCMConnector) GetPrefix() string {
	return conn.prefix
}

func (conn *GCMConnector) ServeHTTP(w http.ResponseWriter, r *http.Request) {
	if r.Method != http.MethodPost {
		protocol.Err("Only HTTP POST METHOD SUPPORTED but received type=[%s]", r.Method)
		http.Error(w, "Permission Denied", http.StatusMethodNotAllowed)
		return
	}

	userID, gcmID, topic, err := conn.parseParams(r.URL.Path)
	if err != nil {
		http.Error(w, "Invalid Parameters in request", http.StatusBadRequest)
		return
	}
	conn.subscribe(topic, userID, gcmID)

	fmt.Fprintf(w, "registered: %v\n", topic)
}

// parseParams will parse the HTTP URL with format /gcm/:userid/:gcmid/subscribe/*topic
// returning the parsed Params, or error if the request is not in the correct format
func (conn *GCMConnector) parseParams(path string) (userID, gcmID, topic string, err error) {
	currentURLPath := removeTrailingSlash(path)

	if strings.HasPrefix(currentURLPath, conn.prefix) != true {
		err = errors.New("GCM request is not starting with gcm prefix")
		return
	}
	pathAfterPrefix := strings.TrimPrefix(currentURLPath, conn.prefix)

	splitParams := strings.SplitN(pathAfterPrefix, "/", 3)
	if len(splitParams) != 3 {
		err = errors.New("GCM request has wrong number of params")
		return
	}
	userID = splitParams[0]
	gcmID = splitParams[1]

	if strings.HasPrefix(splitParams[2], subscribePrefixPath+"/") != true {
		err = errors.New("GCM request third param is not subscribe")
		return
	}
	topic = strings.TrimPrefix(splitParams[2], subscribePrefixPath)
	return userID, gcmID, topic, nil
}

func (conn *GCMConnector) subscribe(topic string, userID string, gcmID string) {
	protocol.Info("GCM connector registration to userID=%q, gcmID=%q: %q", userID, gcmID, topic)

	route := server.NewRoute(topic, gcmID, userID, conn.routerC)

	conn.router.Subscribe(route)
	conn.saveSubscription(userID, topic, gcmID)
}

func (conn *GCMConnector) removeSubscription(route *server.Route, gcmID string) {
	conn.router.Unsubscribe(route)
	conn.kvStore.Delete(registrationsSchema, gcmID)
}

func (conn *GCMConnector) saveSubscription(userID, topic, gcmID string) {
	conn.kvStore.Put(registrationsSchema, gcmID, []byte(userID+":"+topic))
}

func (conn *GCMConnector) loadSubscriptions() {
	subscriptions := conn.kvStore.Iterate(registrationsSchema, "")
	count := 0
	for {
		select {
		case entry, ok := <-subscriptions:
			if !ok {
				protocol.Info("renewed %v GCM subscriptions", count)
				return
			}
			gcmID := entry[0]
			splitValue := strings.SplitN(entry[1], ":", 2)
			userID := splitValue[0]
			topic := splitValue[1]

			protocol.Debug("renewing GCM subscription: userID=%v, topic=%v, gcmID=%v", userID, topic, gcmID)
			route := server.NewRoute(topic, gcmID, userID, conn.routerC)
			conn.router.Subscribe(route)
			count++
		}
	}
}

func removeTrailingSlash(path string) string {
	if len(path) > 1 && path[len(path)-1] == '/' {
		return path[:len(path)-1]
	}
	return path
}<|MERGE_RESOLUTION|>--- conflicted
+++ resolved
@@ -29,26 +29,15 @@
 
 // GCMConnector is the structure for handling the communication with Google Cloud Messaging
 type GCMConnector struct {
-<<<<<<< HEAD
-	router        server.Router
-	kvStore       store.KVStore
-	prefix        string
-	routerC       chan *server.MessageForRoute
-	stopC         chan bool
-	sender        *gcm.Sender
-	nWorkers      int
-	waitGroup     sync.WaitGroup
+	sender             *gcm.Sender
+	router             server.Router
+	kvStore            store.KVStore
+	prefix             string
+	routerC            chan server.MsgAndRoute
+	stopC              chan bool
+	nWorkers           int
+	waitGroup          sync.WaitGroup
 	broadcastPath string
-=======
-	Sender   *gcm.Sender
-	router   server.Router
-	kvStore  store.KVStore
-	prefix   string
-	routerC  chan server.MsgAndRoute
-	stopC    chan bool
-	nWorkers int
-	wg       sync.WaitGroup
->>>>>>> a7ed83a7
 }
 
 // NewGCMConnector creates a new GCMConnector without starting it
@@ -60,26 +49,15 @@
 	}
 
 	//TODO Cosmin: check with dev-team the default number of GCM workers, below
-<<<<<<< HEAD
 	conn := &GCMConnector{
-		router:        router,
-		kvStore:       kvStore,
-		prefix:        prefix,
-		routerC:       make(chan *server.MessageForRoute, 1000),
-		stopC:         make(chan bool, 1),
-		sender:        &gcm.Sender{ApiKey: gcmAPIKey},
-		nWorkers:      nWorkers,
-		broadcastPath: removeTrailingSlash(prefix) + "/broadcast",
-=======
-	gcm := &GCMConnector{
-		Sender:   &gcm.Sender{ApiKey: gcmAPIKey},
+		sender:   &gcm.Sender{ApiKey: gcmAPIKey},
 		router:   router,
 		kvStore:  kvStore,
 		prefix:   prefix,
-		routerC:  make(chan server.MsgAndRoute, 1000*nWorkers),
+		routerC:  make(chan *server.MsgForRoute, 1000*nWorkers),
 		stopC:    make(chan bool, 1),
 		nWorkers: nWorkers,
->>>>>>> a7ed83a7
+		broadcastPath: removeTrailingSlash(prefix) + "/broadcast",
 	}
 
 	return conn, nil
@@ -179,22 +157,7 @@
 	}
 }
 
-<<<<<<< HEAD
-func (conn *GCMConnector) parseMessageToMap(msg *protocol.Message) map[string]interface{} {
-	payload := map[string]interface{}{}
-	if msg.Body[0] == '{' {
-		json.Unmarshal(msg.Body, &payload)
-	} else {
-		payload["message"] = msg.BodyAsString()
-	}
-	protocol.Debug("gcm: parsed message is: %v", payload)
-	return payload
-}
-
-func (conn *GCMConnector) broadcastMessage(msg *server.MessageForRoute) {
-=======
 func (conn *GCMConnector) broadcastMessage(msg server.MsgAndRoute) {
->>>>>>> a7ed83a7
 	topic := msg.Message.Path
 	payload := conn.parseMessageToMap(msg.Message)
 	protocol.Debug("gcm: broadcasting message with topic: %v ; channel length: %v", string(topic), len(conn.routerC))
