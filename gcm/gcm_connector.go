--- conflicted
+++ resolved
@@ -28,13 +28,8 @@
 	sender             *gcm.Sender
 }
 
-<<<<<<< HEAD
-func NewGCMConnector(router server.PubSubSource, prefix string, gcmApiKey string) (*GCMConnector, error) {
+func NewGCMConnector(router server.Router, prefix string, gcmApiKey string) (*GCMConnector, error) {
 	//mux := httprouter.New()
-=======
-func NewGCMConnector(router server.Router, prefix string, gcmApiKey string) (*GCMConnector, error) {
-	mux := httprouter.New()
->>>>>>> 2bc1e052
 
 	kvStore, err := router.KVStore()
 	if err != nil {
