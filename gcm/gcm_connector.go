--- conflicted
+++ resolved
@@ -71,13 +71,8 @@
 	gcmConnector.router = router
 }
 
-<<<<<<< HEAD
-func (gcm *GCMConnector) SetKVStore(kvStore store.KVStore) {
-	gcm.kvStore = kvStore
-=======
-func (gcmConnector *GCMConnector) SetKVStore(kvStore server.KVStore) {
+func (gcmConnector *GCMConnector) SetKVStore(kvStore store.KVStore) {
 	gcmConnector.kvStore = kvStore
->>>>>>> c8722512
 }
 
 func (gcmConnector *GCMConnector) ServeHTTP(w http.ResponseWriter, r *http.Request) {
