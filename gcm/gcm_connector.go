--- conflicted
+++ resolved
@@ -1,12 +1,8 @@
 package gcm
 
 import (
-<<<<<<< HEAD
+	"github.com/smancke/guble/protocol"
 	"github.com/alexjlockwood/gcm"
-	"github.com/smancke/guble/guble"
-=======
-	"github.com/smancke/guble/protocol"
->>>>>>> b3b99e33
 	"github.com/smancke/guble/server"
 	"github.com/smancke/guble/store"
 
@@ -22,7 +18,6 @@
 type GCMConnector struct {
 	router  server.Router
 	kvStore store.KVStore
-	//mux                http.Handler
 	prefix             string
 	channelFromRouter  chan server.MsgAndRoute
 	closeRouteByRouter chan server.Route
@@ -40,7 +35,6 @@
 	gcm := &GCMConnector{
 		router:  router,
 		kvStore: kvStore,
-		//mux:               mux,
 		prefix:            prefix,
 		channelFromRouter: make(chan server.MsgAndRoute, 1000),
 		stopChan:          make(chan bool, 1),
@@ -175,7 +169,7 @@
 
 func (gcmConnector *GCMConnector) ServeHTTP(w http.ResponseWriter, r *http.Request) {
 	if r.Method != http.MethodPost {
-		guble.Err("Only HTTP POST METHOD SUPPORTED but received type=" + r.Method)
+		protocol.Err("Only HTTP POST METHOD SUPPORTED but received type=" + r.Method)
 		http.Error(w, "Permission Denied", 405)
 		return
 	}
