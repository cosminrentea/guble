--- conflicted
+++ resolved
@@ -263,18 +263,10 @@
 	// expect that the Http Server to give us a malformed message
 	<-done
 
-<<<<<<< HEAD
-	//wait and stop the GcmConnector
-	time.AfterFunc(50*time.Millisecond, func() {
-		err = gcm.Stop()
-		a.Nil(err)
-	})
-=======
 	//wait a little to Stop the GcmConnector
 	time.Sleep(250 * time.Millisecond)
 	err = gcm.Stop()
 	assert.Nil(err)
->>>>>>> 67184a46
 }
 
 func TestGCMConnector_BroadcastMessage(t *testing.T) {
@@ -324,17 +316,10 @@
 	gcm.broadcastMessage(broadcastMessage)
 	// wait for the message to be processed by http server
 	<-done
-<<<<<<< HEAD
-	time.AfterFunc(50*time.Millisecond, func() {
-		err := gcm.Stop()
-		a.Nil(err)
-	})
-=======
 	//wait before closing the gcm connector
 	time.Sleep(250 * time.Millisecond)
 	err = gcm.Stop()
 	a.Nil(err)
->>>>>>> 67184a46
 }
 
 func TestGCMConnector_GetErrorMessageFromGcm(t *testing.T) {
@@ -392,15 +377,8 @@
 	gcm.routerC <- msg
 	// expect that the Http Server gives us a malformed message
 	<-done
-<<<<<<< HEAD
-	time.AfterFunc(50*time.Millisecond, func() {
-		err = gcm.Stop()
-		a.Nil(err)
-	})
-=======
 	//wait before closing the gcm connector
 	time.Sleep(250 * time.Millisecond)
 	err = gcm.Stop()
 	assert.Nil(err)
->>>>>>> 67184a46
 }