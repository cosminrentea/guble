--- conflicted
+++ resolved
@@ -52,16 +52,11 @@
 		default:
 			fields[k] = v
 		}
-<<<<<<< HEAD
-=======
 	}
 
 	if f.Env != "" {
 		fields["environment"] = f.Env
->>>>>>> c1783adf
 	}
-
-	fields["environment"] = f.Env
 
 	timeStampFormat := f.TimestampFormat
 	if timeStampFormat == "" {
@@ -88,15 +83,6 @@
 		fields["log_type"] = defaultLogType
 	}
 
-<<<<<<< HEAD
-	// set message field, prefixing fields clashes
-	if v, ok := entry.Data["msg"]; ok {
-		fields["fields.msg"] = v
-	}
-	fields["msg"] = entry.Message
-
-=======
->>>>>>> c1783adf
 	// set level field, prefixing fields clashes
 	if v, ok := entry.Data["loglevel"]; ok {
 		fields["fields.loglevel"] = v
@@ -107,10 +93,6 @@
 	if v, ok := entry.Data["host"]; ok {
 		fields["fields.host"] = v
 	}
-<<<<<<< HEAD
-
-=======
->>>>>>> c1783adf
 	if hostname, err := os.Hostname(); err == nil {
 		fields["host"] = hostname
 	}
