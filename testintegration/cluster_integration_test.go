package testintegration

import (
	"github.com/smancke/guble/client"
	"github.com/smancke/guble/gubled"
	//"github.com/smancke/guble/protocol"
	"github.com/smancke/guble/server"

	log "github.com/Sirupsen/logrus"
	"github.com/stretchr/testify/assert"
	"gopkg.in/alecthomas/kingpin.v2"

	"github.com/smancke/guble/testutil"
	"io/ioutil"
	"os"
	"testing"
	"time"
	//"github.com/smancke/guble/testutil"
	"github.com/smancke/guble/protocol"
)

func createService(storagePath, nodeID, nodePort, httpListen string, remotes string) *server.Service {
	os.Args = []string{os.Args[0],
		"--log", "debug",
		"--http", httpListen,
		"--storage-path", storagePath,
		"--node-id", nodeID,
		"--health-endpoint", "",
		"--node-port", nodePort,
		remotes,
	}

	kingpin.Parse()
	service := gubled.StartService()
	return service
}

func Test_Cluster_Integration(t *testing.T) {
	testutil.SkipIfShort(t)

	a := assert.New(t)
	//defer testutil.EnableDebugForMethod()()

	dir1, err1 := ioutil.TempDir("", "guble_cluster_integration_test")
	a.NoError(err1)
	defer os.RemoveAll(dir1)

	dir2, err2 := ioutil.TempDir("", "guble_cluster_integration_test")
	a.NoError(err2)
	defer os.RemoveAll(dir2)

<<<<<<< HEAD
	service1 := createService("/tmp/s3", "1", "10000", ":8080", "127.0.0.1:10000")
	a.NotNil(service1)

	service2 := createService("/tmp/s4", "2", "10001", ":8081", "127.0.0.1:10000")
=======
	service1 := createService(dir1, "1", "10000", ":8080", "localhost:10000")
	a.NotNil(service1)

	service2 := createService(dir2, "2", "10001", ":8081", "localhost:10000")
>>>>>>> 4a3bda6b
	a.NotNil(service2)

	defer func() {
		errStop1 := service1.Stop()
		errStop2 := service2.Stop()
		a.NoError(errStop1)
		a.NoError(errStop2)
	}()

<<<<<<< HEAD
	client1, err1 := client.Open("ws://127.0.0.1:8080/stream/user/user1", "http://localhost", 10, false)
=======
	client1, err1 := client.Open("ws://localhost:8081/stream/user/user1", "http://localhost", 10, false)
>>>>>>> 4a3bda6b
	a.NoError(err1)

	client2, err2 := client.Open("ws://localhost:8080/stream/user/user2", "http://localhost", 10, false)
	a.NoError(err2)

	err2 = client2.Subscribe("/testTopic/m")
	a.NoError(err2)

	client3, err3 := client.Open("ws://127.0.0.1:8080/stream/user/user3", "http://localhost", 10, false)
	a.NoError(err3)


	numSent := 3
	for i := 0; i < numSent; i++ {
		err := client1.Send("/testTopic/m", "body", "{jsonHeader:1}")
		a.NoError(err)

		err = client3.Send("/testTopic/m", "body", "{jsonHeader:4}")
		a.NoError(err)

		//TODO Cosmin this sleep should be eliminated when messages receive correct message-IDs
		//time.Sleep(time.Millisecond * 20)
	}
	//time.Sleep(time.Second* 3)
	breakTimer := time.After(3* time.Second)
	numReceived := 0
	idReceived := make(map[uint64]bool)

	//see if the correct number of messages arrived at the other client, before timeout is reached
WAIT:
	for {
		select {
		case incomingMessage := <-client2.Messages():
			numReceived++
			logger.WithFields(log.Fields{
				"nodeID":            incomingMessage.NodeID,
				"path":              incomingMessage.Path,
				"incomingMsgUserId": incomingMessage.UserID,
				"headerJson":        incomingMessage.HeaderJSON,
				"body":              incomingMessage.BodyAsString(),
				"numReceived":       numReceived,
			}).Info("Client2 received a message")

			//a.Equal(2, incomingMessage.NodeID)
			a.Equal(protocol.Path("/testTopic/m"), incomingMessage.Path)
			//a.Equal("user1", incomingMessage.UserID)
			//a.Equal("{jsonHeader:1}", incomingMessage.HeaderJSON)
			a.Equal("body", incomingMessage.BodyAsString())
			a.True(incomingMessage.ID > 0 )
			idReceived[incomingMessage.ID] = true

			if 2* numReceived == numSent {
				break WAIT
			}

		case <-breakTimer:
			break WAIT
		}
	}

	//a.True(numReceived == numSent)
	//// there should be no duplicated message-IDs
	//a.True(numReceived == len(idReceived))
}<|MERGE_RESOLUTION|>--- conflicted
+++ resolved
@@ -10,11 +10,12 @@
 	"github.com/stretchr/testify/assert"
 	"gopkg.in/alecthomas/kingpin.v2"
 
-	"github.com/smancke/guble/testutil"
 	"io/ioutil"
 	"os"
 	"testing"
 	"time"
+
+	"github.com/smancke/guble/testutil"
 	//"github.com/smancke/guble/testutil"
 	"github.com/smancke/guble/protocol"
 )
@@ -49,17 +50,10 @@
 	a.NoError(err2)
 	defer os.RemoveAll(dir2)
 
-<<<<<<< HEAD
 	service1 := createService("/tmp/s3", "1", "10000", ":8080", "127.0.0.1:10000")
 	a.NotNil(service1)
 
 	service2 := createService("/tmp/s4", "2", "10001", ":8081", "127.0.0.1:10000")
-=======
-	service1 := createService(dir1, "1", "10000", ":8080", "localhost:10000")
-	a.NotNil(service1)
-
-	service2 := createService(dir2, "2", "10001", ":8081", "localhost:10000")
->>>>>>> 4a3bda6b
 	a.NotNil(service2)
 
 	defer func() {
@@ -69,11 +63,7 @@
 		a.NoError(errStop2)
 	}()
 
-<<<<<<< HEAD
 	client1, err1 := client.Open("ws://127.0.0.1:8080/stream/user/user1", "http://localhost", 10, false)
-=======
-	client1, err1 := client.Open("ws://localhost:8081/stream/user/user1", "http://localhost", 10, false)
->>>>>>> 4a3bda6b
 	a.NoError(err1)
 
 	client2, err2 := client.Open("ws://localhost:8080/stream/user/user2", "http://localhost", 10, false)
@@ -84,7 +74,6 @@
 
 	client3, err3 := client.Open("ws://127.0.0.1:8080/stream/user/user3", "http://localhost", 10, false)
 	a.NoError(err3)
-
 
 	numSent := 3
 	for i := 0; i < numSent; i++ {
@@ -98,7 +87,7 @@
 		//time.Sleep(time.Millisecond * 20)
 	}
 	//time.Sleep(time.Second* 3)
-	breakTimer := time.After(3* time.Second)
+	breakTimer := time.After(3 * time.Second)
 	numReceived := 0
 	idReceived := make(map[uint64]bool)
 
@@ -122,10 +111,10 @@
 			//a.Equal("user1", incomingMessage.UserID)
 			//a.Equal("{jsonHeader:1}", incomingMessage.HeaderJSON)
 			a.Equal("body", incomingMessage.BodyAsString())
-			a.True(incomingMessage.ID > 0 )
+			a.True(incomingMessage.ID > 0)
 			idReceived[incomingMessage.ID] = true
 
-			if 2* numReceived == numSent {
+			if 2*numReceived == numSent {
 				break WAIT
 			}
 
