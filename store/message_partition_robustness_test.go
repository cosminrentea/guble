package store

import (
	"github.com/stretchr/testify/assert"

	"math"
	"strconv"

	log "github.com/Sirupsen/logrus"
)

// func Test_MessagePartition_forConcurrentWriteAndReads(t *testing.T) {
// 	// defer testutil.EnableDebugForMethod()()
// 	a := assert.New(t)
// 	dir, _ := ioutil.TempDir("", "guble_partition_store_test")
// 	defer os.RemoveAll(dir)

// 	store, _ := NewMessagePartition(dir, "myMessages")

// 	n := 200
// 	nReaders := 5

// 	writerDone := make(chan bool)
// 	go messagePartitionWriter(a, store, n, writerDone)

// 	readerDone := make(chan bool)
// 	for i := 1; i <= nReaders; i++ {
// 		go messagePartitionReader("reader"+strconv.Itoa(i), a, store, n, readerDone)
// 	}

// 	select {
// 	case <-writerDone:
// 	case <-time.After(time.Second * 15):
// 		a.Fail("writer timed out")
// 	}

// 	timeout := time.After(time.Second * 15)
// 	for i := 0; i < nReaders; i++ {
// 		select {
// 		case <-readerDone:
// 		case <-timeout:
// 			a.Fail("reader timed out")
// 		}
// 	}
// }

func messagePartitionWriter(a *assert.Assertions, store *MessagePartition, n int, done chan bool) {
	for i := 1; i <= n; i++ {
		msg := []byte("Hello " + strconv.Itoa(i))
		a.NoError(store.Store(uint64(i), msg))
	}
	done <- true
}

func messagePartitionReader(name string, a *assert.Assertions, store *MessagePartition, n int, done chan bool) {
	lastReadMessage := 0

<<<<<<< HEAD
	for lastReadMessage < n {
		msgC := make(chan MessageAndId)
=======
		msgC := make(chan MessageAndID)
>>>>>>> 4a3bda6b
		errorC := make(chan error)

		log.WithFields(log.Fields{
			"module":      "testing",
			"name":        name,
			"lastReadMsg": lastReadMessage + 1,
		}).Debug("Start fetching")

<<<<<<< HEAD
		store.Fetch(&FetchRequest{
			Partition:     "myMessages",
			StartID:       uint64(lastReadMessage),
			Direction:     1,
			Count:         math.MaxInt32,
			MessageC:      msgC,
			ErrorCallback: errorC,
			StartCallback: make(chan int, 1),
=======
		store.Fetch(FetchRequest{
			Partition: "myMessages",
			StartID:   uint64(lastReadMessage + 1),
			Direction: 1,
			Count:     math.MaxInt32,
			MessageC:  msgC,
			ErrorC:    errorC,
			StartC:    make(chan int, 1),
>>>>>>> 4a3bda6b
		})

	FETCH:
		for {
			select {
			case msgAndId, open := <-msgC:
				if !open {
					log.WithFields(log.Fields{
						"module":      "testing",
						"name":        name,
						"lastReadMsg": lastReadMessage,
					}).Debug("Stop fetching")
					break FETCH
				}
<<<<<<< HEAD
				a.Equal(lastReadMessage+1, int(msgAndId.Id), "Reader: "+name)
				// if ! {
				// 	log.WithField("fileCache", store.fileCache).Info("FileCAche")
				// 	os.Exit(1)
				// }
				lastReadMessage = int(msgAndId.Id)
=======
				a.Equal(lastReadMessage+1, int(msgAndId.ID))
				lastReadMessage = int(msgAndId.ID)
>>>>>>> 4a3bda6b
			case err := <-errorC:
				a.Fail("received error", err.Error())
				<-done
				return
			}
		}
	}

	log.WithFields(log.Fields{
		"module":      "testing",
		"name":        name,
		"lastReadMsg": lastReadMessage,
	}).Debug("Ready got id")

	done <- true
}<|MERGE_RESOLUTION|>--- conflicted
+++ resolved
@@ -55,12 +55,8 @@
 func messagePartitionReader(name string, a *assert.Assertions, store *MessagePartition, n int, done chan bool) {
 	lastReadMessage := 0
 
-<<<<<<< HEAD
 	for lastReadMessage < n {
-		msgC := make(chan MessageAndId)
-=======
 		msgC := make(chan MessageAndID)
->>>>>>> 4a3bda6b
 		errorC := make(chan error)
 
 		log.WithFields(log.Fields{
@@ -69,25 +65,14 @@
 			"lastReadMsg": lastReadMessage + 1,
 		}).Debug("Start fetching")
 
-<<<<<<< HEAD
 		store.Fetch(&FetchRequest{
-			Partition:     "myMessages",
-			StartID:       uint64(lastReadMessage),
-			Direction:     1,
-			Count:         math.MaxInt32,
-			MessageC:      msgC,
-			ErrorCallback: errorC,
-			StartCallback: make(chan int, 1),
-=======
-		store.Fetch(FetchRequest{
 			Partition: "myMessages",
-			StartID:   uint64(lastReadMessage + 1),
+			StartID:   uint64(lastReadMessage),
 			Direction: 1,
 			Count:     math.MaxInt32,
 			MessageC:  msgC,
 			ErrorC:    errorC,
 			StartC:    make(chan int, 1),
->>>>>>> 4a3bda6b
 		})
 
 	FETCH:
@@ -102,17 +87,12 @@
 					}).Debug("Stop fetching")
 					break FETCH
 				}
-<<<<<<< HEAD
 				a.Equal(lastReadMessage+1, int(msgAndId.Id), "Reader: "+name)
 				// if ! {
 				// 	log.WithField("fileCache", store.fileCache).Info("FileCAche")
 				// 	os.Exit(1)
 				// }
 				lastReadMessage = int(msgAndId.Id)
-=======
-				a.Equal(lastReadMessage+1, int(msgAndId.ID))
-				lastReadMessage = int(msgAndId.ID)
->>>>>>> 4a3bda6b
 			case err := <-errorC:
 				a.Fail("received error", err.Error())
 				<-done
