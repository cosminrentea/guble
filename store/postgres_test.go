--- conflicted
+++ resolved
@@ -1,12 +1,9 @@
 package store
 
 import (
-<<<<<<< HEAD
-=======
+	"testing"
+
 	"github.com/smancke/guble/testutil"
-	"github.com/stretchr/testify/assert"
->>>>>>> 57e53024
-	"testing"
 
 	"github.com/stretchr/testify/assert"
 )
