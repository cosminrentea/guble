package store

import (
	"errors"
	log "github.com/Sirupsen/logrus"
	"os"
	"path"
	"sync"
	"syscall"
)

var messageStoreLogger = log.WithFields(log.Fields{
	"app":    "guble",
	"module": "messageStore",
	"env":    "TBD"})

// FileMessageStore is an implementation of the MessageStore interface based on files
type FileMessageStore struct {
	partitions map[string]*MessagePartition
	basedir    string
	mutex      sync.RWMutex
}

func NewFileMessageStore(basedir string) *FileMessageStore {
	return &FileMessageStore{
		partitions: make(map[string]*MessagePartition),
		basedir:    basedir,
	}
}

func (fms *FileMessageStore) MaxMessageId(partition string) (uint64, error) {
	p, err := fms.partitionStore(partition)
	if err != nil {
		return 0, err
	}
	return p.MaxMessageId()
}

func (fms *FileMessageStore) Stop() error {
	fms.mutex.Lock()
	defer fms.mutex.Unlock()
	protocol.Debug("FileMessageStore: Stop")

	var returnError error
	for key, partition := range fms.partitions {
		if err := partition.Close(); err != nil {
			returnError = err
<<<<<<< HEAD

			messageStoreLogger.WithFields(log.Fields{
				"key": key,
				"err": err,
			}).Error("Error on closing message store partition for")
=======
			protocol.Err("FileMessageStore: Stop: error on closing message store partition %q: %v", key, err)
>>>>>>> 35630c30
		}
		delete(fms.partitions, key)
	}
	return returnError
}

func (fms *FileMessageStore) StoreTx(partition string,
	callback func(msgId uint64) (msg []byte)) error {

	p, err := fms.partitionStore(partition)
	if err != nil {
		return err
	}
	return p.StoreTx(partition, callback)
}

// Store stores a message within a partition
func (fms *FileMessageStore) Store(partition string, msgId uint64, msg []byte) error {
	p, err := fms.partitionStore(partition)
	if err != nil {
		return err
	}
	return p.Store(msgId, msg)
}

// Fetch asynchronously fetches a set of messages defined by the fetch request
func (fms *FileMessageStore) Fetch(req FetchRequest) {
	p, err := fms.partitionStore(req.Partition)
	if err != nil {
		req.ErrorCallback <- err
		return
	}
	p.Fetch(req)
}

func (fms *FileMessageStore) DoInTx(partition string, fnToExecute func(maxMessageId uint64) error) error {
	p, err := fms.partitionStore(partition)
	if err != nil {
		return err
	}
	return p.DoInTx(fnToExecute)
}

func (fms *FileMessageStore) partitionStore(partition string) (*MessagePartition, error) {
	fms.mutex.Lock()
	defer fms.mutex.Unlock()

	partitionStore, exist := fms.partitions[partition]
	if !exist {
		dir := path.Join(fms.basedir, partition)
		if _, err := os.Stat(dir); err != nil {
			if os.IsNotExist(err) {
				if err := os.MkdirAll(dir, 0700); err != nil {
					return nil, err
				}
			} else {
				return nil, err
			}
		}
		var err error
		partitionStore, err = NewMessagePartition(dir, partition)
		if err != nil {
			return nil, err
		}
		fms.partitions[partition] = partitionStore
	}
	return partitionStore, nil
}

func (fms *FileMessageStore) Check() error {
	var stat syscall.Statfs_t
	wd, err := os.Getwd()
	if err != nil {
<<<<<<< HEAD
		messageStoreLogger.WithFields(log.Fields{
			"err": err,
		}).Error("FileMessageStore Check() failed")

=======
		protocol.Err("FileMessageStore: Check() could not get current working directory", err)
>>>>>>> 35630c30
		return err
	}
	syscall.Statfs(wd, &stat)

	// available space in bytes = available blocks * size per block
	freeSpace := stat.Bavail * uint64(stat.Bsize)
	// total space in bytes = total system blocks * size per block
	totalSpace := stat.Blocks * uint64(stat.Bsize)

	usedSpacePercentage := 1 - (float64(freeSpace) / float64(totalSpace))

	if usedSpacePercentage > 0.95 {
		messageStoreLogger.WithFields(log.Fields{
			"usedDiskSpacePercentage": usedSpacePercentage,
		}).Warn("Disk space is used more than 95 percent")

		return errors.New("Disk is almost full.")
	}

	return nil
}<|MERGE_RESOLUTION|>--- conflicted
+++ resolved
@@ -39,21 +39,17 @@
 func (fms *FileMessageStore) Stop() error {
 	fms.mutex.Lock()
 	defer fms.mutex.Unlock()
-	protocol.Debug("FileMessageStore: Stop")
+	messageStoreLogger.Debug("Stop")
 
 	var returnError error
 	for key, partition := range fms.partitions {
 		if err := partition.Close(); err != nil {
 			returnError = err
-<<<<<<< HEAD
 
 			messageStoreLogger.WithFields(log.Fields{
 				"key": key,
 				"err": err,
 			}).Error("Error on closing message store partition for")
-=======
-			protocol.Err("FileMessageStore: Stop: error on closing message store partition %q: %v", key, err)
->>>>>>> 35630c30
 		}
 		delete(fms.partitions, key)
 	}
@@ -127,14 +123,10 @@
 	var stat syscall.Statfs_t
 	wd, err := os.Getwd()
 	if err != nil {
-<<<<<<< HEAD
 		messageStoreLogger.WithFields(log.Fields{
 			"err": err,
 		}).Error("FileMessageStore Check() failed")
 
-=======
-		protocol.Err("FileMessageStore: Check() could not get current working directory", err)
->>>>>>> 35630c30
 		return err
 	}
 	syscall.Statfs(wd, &stat)
