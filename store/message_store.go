package store

import (
	"errors"
	"fmt"
	"os"
	"path"
	"sync"
	"syscall"
<<<<<<< HEAD
	"time"

	log "github.com/Sirupsen/logrus"
	"github.com/smancke/guble/gubled/config"
=======
>>>>>>> 1750a75d
)

var messageStoreLogger = log.WithFields(log.Fields{
	"module": "messageStore",
})

<<<<<<< HEAD
const (
	WorkerIDBits       = 5
	SequenceBits       = 12
	WorkerIDShift      = SequenceBits
	TimestampLeftShift = SequenceBits + WorkerIDBits
)

=======
>>>>>>> 1750a75d
// FileMessageStore is an implementation of the MessageStore interface based on files
type FileMessageStore struct {
	partitions map[string]*MessagePartition
	basedir    string
	mutex      sync.RWMutex
}

func NewFileMessageStore(basedir string) *FileMessageStore {
	return &FileMessageStore{
		partitions: make(map[string]*MessagePartition),
		basedir:    basedir,
	}
}

func (fms *FileMessageStore) MaxMessageID(partition string) (uint64, error) {
	p, err := fms.partitionStore(partition)
	if err != nil {
		return 0, err
	}
	return p.MaxMessageId()
}

func (fms *FileMessageStore) Stop() error {
	fms.mutex.Lock()
	defer fms.mutex.Unlock()

	messageStoreLogger.Info("Stop")

	var returnError error
	for key, partition := range fms.partitions {
		if err := partition.Close(); err != nil {
			returnError = err
			messageStoreLogger.WithFields(log.Fields{
				"key": key,
				"err": err,
			}).Error("Error on closing message store partition")
		}
		delete(fms.partitions, key)
	}
	return returnError
}

<<<<<<< HEAD
func (fms *FileMessageStore) GenerateNextMsgId(msgPathPartition string) (uint64, error) {
	fms.mutex.Lock()
	defer fms.mutex.Unlock()

	timestamp := time.Now().Unix()
	var localSequenceNumber uint64

	partitionStore, exist := fms.partitions[msgPathPartition]
	if !exist {
		//first message i
		localSequenceNumber = 0
	} else {
		localSequenceNumber = partitionStore.currentIndex
		partitionStore.currentIndex++
	}

	if timestamp < 1467024972 {
		err := fmt.Errorf("Clock is moving backwards. Rejecting requests until %d.", timestamp)
		return 1, err
	}

	id := (uint64(timestamp-1467024972) << TimestampLeftShift) |
		(uint64(*config.Cluster.NodeID) << WorkerIDShift) | localSequenceNumber

	messageStoreLogger.WithFields(log.Fields{
		"id":                  id,
		"messagePartition":    msgPathPartition,
		"localSequenceNumber": localSequenceNumber,
		//"lasTiDE": partitionStore.appendLastId,
	}).Info("+Generated id ")

	return id, nil
}

func (fms *FileMessageStore) StoreTx(partition string,
	callback func(msgId uint64) (msg []byte)) error {

	p, err := fms.partitionStore(partition)
=======
func (fms *FileMessageStore) GenerateNextMsgId(msgPathPartition string, timestamp int64) (uint64, error) {
	p, err := fms.partitionStore(msgPathPartition)
>>>>>>> 1750a75d
	if err != nil {
		return 0, err
	}
	return p.generateNextMsgId(timestamp)
}

// Store stores a message within a partition
func (fms *FileMessageStore) Store(partition string, msgId uint64, msg []byte) error {
	p, err := fms.partitionStore(partition)
	if err != nil {
		return err
	}
	return p.Store(msgId, msg)
}

// Fetch asynchronously fetches a set of messages defined by the fetch request
func (fms *FileMessageStore) Fetch(req FetchRequest) {
	p, err := fms.partitionStore(req.Partition)
	if err != nil {
		req.ErrorC <- err
		return
	}
	p.Fetch(req)
}

func (fms *FileMessageStore) DoInTx(partition string, fnToExecute func(maxMessageId uint64) error) error {
	p, err := fms.partitionStore(partition)
	if err != nil {
		return err
	}
	return p.DoInTx(fnToExecute)
}

func (fms *FileMessageStore) partitionStore(partition string) (*MessagePartition, error) {
	fms.mutex.Lock()
	defer fms.mutex.Unlock()

	partitionStore, exist := fms.partitions[partition]
	if !exist {
		dir := path.Join(fms.basedir, partition)
		if _, err := os.Stat(dir); err != nil {
			if os.IsNotExist(err) {
				if err := os.MkdirAll(dir, 0700); err != nil {
					messageStoreLogger.WithField("err", err).Error("partitionStore")
					return nil, err
				}
			} else {
				messageStoreLogger.WithField("err", err).Error("partitionStore")
				return nil, err
			}
		}
		var err error
		partitionStore, err = NewMessagePartition(dir, partition)
		if err != nil {
			messageStoreLogger.WithField("err", err).Error("partitionStore")
			return nil, err
		}
		fms.partitions[partition] = partitionStore
	}
	return partitionStore, nil
}

func (fms *FileMessageStore) Check() error {
	var stat syscall.Statfs_t
	wd, err := os.Getwd()
	if err != nil {
		messageStoreLogger.WithField("err", err).Error("Check() failed")
		return err
	}
	syscall.Statfs(wd, &stat)

	// available space in bytes = available blocks * size per block
	freeSpace := stat.Bavail * uint64(stat.Bsize)
	// total space in bytes = total system blocks * size per block
	totalSpace := stat.Blocks * uint64(stat.Bsize)

	usedSpacePercentage := 1 - (float64(freeSpace) / float64(totalSpace))

	if usedSpacePercentage > 0.95 {
		errorMessage := "Disk is almost full."
		messageStoreLogger.WithField("usedDiskSpacePercentage", usedSpacePercentage).Warn(errorMessage)
		return errors.New(errorMessage)
	}

	return nil
}<|MERGE_RESOLUTION|>--- conflicted
+++ resolved
@@ -2,34 +2,18 @@
 
 import (
 	"errors"
-	"fmt"
 	"os"
 	"path"
 	"sync"
 	"syscall"
-<<<<<<< HEAD
-	"time"
 
 	log "github.com/Sirupsen/logrus"
-	"github.com/smancke/guble/gubled/config"
-=======
->>>>>>> 1750a75d
 )
 
 var messageStoreLogger = log.WithFields(log.Fields{
 	"module": "messageStore",
 })
 
-<<<<<<< HEAD
-const (
-	WorkerIDBits       = 5
-	SequenceBits       = 12
-	WorkerIDShift      = SequenceBits
-	TimestampLeftShift = SequenceBits + WorkerIDBits
-)
-
-=======
->>>>>>> 1750a75d
 // FileMessageStore is an implementation of the MessageStore interface based on files
 type FileMessageStore struct {
 	partitions map[string]*MessagePartition
@@ -72,49 +56,8 @@
 	return returnError
 }
 
-<<<<<<< HEAD
-func (fms *FileMessageStore) GenerateNextMsgId(msgPathPartition string) (uint64, error) {
-	fms.mutex.Lock()
-	defer fms.mutex.Unlock()
-
-	timestamp := time.Now().Unix()
-	var localSequenceNumber uint64
-
-	partitionStore, exist := fms.partitions[msgPathPartition]
-	if !exist {
-		//first message i
-		localSequenceNumber = 0
-	} else {
-		localSequenceNumber = partitionStore.currentIndex
-		partitionStore.currentIndex++
-	}
-
-	if timestamp < 1467024972 {
-		err := fmt.Errorf("Clock is moving backwards. Rejecting requests until %d.", timestamp)
-		return 1, err
-	}
-
-	id := (uint64(timestamp-1467024972) << TimestampLeftShift) |
-		(uint64(*config.Cluster.NodeID) << WorkerIDShift) | localSequenceNumber
-
-	messageStoreLogger.WithFields(log.Fields{
-		"id":                  id,
-		"messagePartition":    msgPathPartition,
-		"localSequenceNumber": localSequenceNumber,
-		//"lasTiDE": partitionStore.appendLastId,
-	}).Info("+Generated id ")
-
-	return id, nil
-}
-
-func (fms *FileMessageStore) StoreTx(partition string,
-	callback func(msgId uint64) (msg []byte)) error {
-
-	p, err := fms.partitionStore(partition)
-=======
 func (fms *FileMessageStore) GenerateNextMsgId(msgPathPartition string, timestamp int64) (uint64, error) {
 	p, err := fms.partitionStore(msgPathPartition)
->>>>>>> 1750a75d
 	if err != nil {
 		return 0, err
 	}
