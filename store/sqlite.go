--- conflicted
+++ resolved
@@ -22,14 +22,10 @@
 	responseChannelSize = 100
 )
 
-<<<<<<< HEAD
-var logger = log.WithFields(log.Fields{
-=======
 var sqliteLogger = log.WithFields(log.Fields{
 	"app":    "guble",
->>>>>>> 6a5375e5
 	"module": "kv-sqlite",
-})
+	"env":    "TBD"})
 
 type kvEntry struct {
 	Schema    string    `gorm:"primary_key"sql:"type:varchar(200)"`
