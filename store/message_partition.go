--- conflicted
+++ resolved
@@ -3,17 +3,14 @@
 import (
 	"encoding/binary"
 	"fmt"
-<<<<<<< HEAD
-=======
-	log "github.com/Sirupsen/logrus"
-	"github.com/smancke/guble/gubled/config"
->>>>>>> 1750a75d
 	"io/ioutil"
 	"os"
 	"path/filepath"
 	"strconv"
 	"strings"
 	"sync"
+
+	"github.com/smancke/guble/gubled/config"
 
 	log "github.com/Sirupsen/logrus"
 )
