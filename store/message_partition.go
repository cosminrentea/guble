--- conflicted
+++ resolved
@@ -266,14 +266,8 @@
 	}()
 }
 
-<<<<<<< HEAD
-// fetch the messages in the supplied fetchlist and send them to the channel
+// fetchByFetchlist fetches the messages in the supplied fetchlist and sends them to the message-channel
 func (p *MessagePartition) fetchByFetchlist(fetchList []fetchEntry, messageC chan MessageAndID) error {
-
-=======
-// fetchByFetchlist fetches the messages in the supplied fetchlist and sends them to the message-channel
-func (p *MessagePartition) fetchByFetchlist(fetchList []fetchEntry, messageC chan MessageAndId) error {
->>>>>>> cd855e28
 	var fileId uint64
 	var file *os.File
 	var err error
