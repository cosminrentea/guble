package store

import (
	"encoding/binary"
	"fmt"
	log "github.com/Sirupsen/logrus"
	"io/ioutil"
	"os"
	"path/filepath"
	"strconv"
	"strings"
	"sync"
)

var (
	MAGIC_NUMBER        = []byte{42, 249, 180, 108, 82, 75, 222, 182}
	FILE_FORMAT_VERSION = []byte{1}
	MESSAGES_PER_FILE   = uint64(10000)
	INDEX_ENTRY_SIZE    = 12
)

const (
	defaultInitialCapacity = 128
)

type fetchEntry struct {
	messageId uint64
	fileId    uint64
	offset    int64
	size      int
}

type MessagePartition struct {
	basedir                 string
	name                    string
	appendFile              *os.File
	indexFile               *os.File
	appendFirstId           uint64
	appendLastId            uint64
	appendFileWritePosition uint64
	maxMessageId            uint64
	currentIndex            uint64
	mutex                   *sync.RWMutex
}

func NewMessagePartition(basedir string, storeName string) (*MessagePartition, error) {
	p := &MessagePartition{
		basedir: basedir,
		name:    storeName,
		mutex:   &sync.RWMutex{},
	}
	return p, p.initialize()
}

func (p *MessagePartition) initialize() error {
	p.mutex.Lock()
	defer p.mutex.Unlock()

	fileList, err := p.scanFiles()
	if err != nil {
		messageStoreLogger.WithField("err", err).Error("MessagePartition error on scanFiles")
		return err
	}
	if len(fileList) == 0 {
		p.maxMessageId = 0
	} else {
		var err error
		p.maxMessageId, err = p.calculateMaxMessageIdFromIndex(fileList[len(fileList)-1])
		if err != nil {
			messageStoreLogger.WithField("err", err).Error("MessagePartition error on calculateMaxMessageIdFromIndex")
			return err
		}
	}
	return nil
}

// calculateMaxMessageIdFromIndex returns the max message id for a message file
func (p *MessagePartition) calculateMaxMessageIdFromIndex(fileId uint64) (uint64, error) {
	stat, err := os.Stat(p.indexFilenameByMessageId(fileId))
	if err != nil {
		return 0, err
	}
	entriesInIndex := uint64(stat.Size() / int64(INDEX_ENTRY_SIZE))

	return entriesInIndex - 1 + fileId, nil
}

// Returns the start messages ids for all available message files
// in a sorted list
func (p *MessagePartition) scanFiles() ([]uint64, error) {
	result := []uint64{}
	allFiles, err := ioutil.ReadDir(p.basedir)
	if err != nil {
		return nil, err
	}
	for _, fileInfo := range allFiles {
		if strings.HasPrefix(fileInfo.Name(), p.name+"-") &&
			strings.HasSuffix(fileInfo.Name(), ".idx") {
			fileIdString := fileInfo.Name()[len(p.name)+1 : len(fileInfo.Name())-4]
			if fileId, err := strconv.ParseUint(fileIdString, 10, 64); err == nil {
				result = append(result, fileId)
			}
		}
	}
	return result, nil
}

func (p *MessagePartition) MaxMessageId() (uint64, error) {
	p.mutex.Lock()
	defer p.mutex.Unlock()

	return p.maxMessageId, nil
}

func (p *MessagePartition) closeAppendFiles() error {
	if p.appendFile != nil {
		if err := p.appendFile.Close(); err != nil {
			if p.indexFile != nil {
				defer p.indexFile.Close()
			}
			return err
		}
		p.appendFile = nil
	}

	if p.indexFile != nil {
		err := p.indexFile.Close()
		p.indexFile = nil
		return err
	}
	return nil
}

func (p *MessagePartition) createNextAppendFiles(msgId uint64) error {
	firstMessageIdForFile := p.firstMessageIdForFile(msgId)

	appendfile, err := os.OpenFile(p.filenameByMessageId(firstMessageIdForFile), os.O_RDWR|os.O_CREATE|os.O_APPEND, 0666)
	if err != nil {
		return err
	}

	// write file header on new files
	if stat, _ := appendfile.Stat(); stat.Size() == 0 {
		p.appendFileWritePosition = uint64(stat.Size())

		_, err = appendfile.Write(MAGIC_NUMBER)
		if err != nil {
			return err
		}

		_, err = appendfile.Write(FILE_FORMAT_VERSION)
		if err != nil {
			return err
		}
	}

	indexfile, errIndex := os.OpenFile(p.indexFilenameByMessageId(firstMessageIdForFile), os.O_RDWR|os.O_CREATE, 0666)
	if errIndex != nil {
		defer appendfile.Close()
		defer os.Remove(appendfile.Name())
		return err
	}

	p.appendFile = appendfile
	p.indexFile = indexfile
	p.appendFirstId = firstMessageIdForFile
	p.appendLastId = firstMessageIdForFile + MESSAGES_PER_FILE - 1
	stat, err := appendfile.Stat()
	if err != nil {
		return err
	}
	p.appendFileWritePosition = uint64(stat.Size())

	return nil
}

func (p *MessagePartition) Close() error {
	p.mutex.Lock()
	defer p.mutex.Unlock()

	return p.closeAppendFiles()
}

func (p *MessagePartition) DoInTx(fnToExecute func(maxMessageId uint64) error) error {
	p.mutex.Lock()
	defer p.mutex.Unlock()
	return fnToExecute(p.maxMessageId)
}

func (p *MessagePartition) StoreTx(partition string,
	callback func(msgId uint64) (msg []byte)) error {

	p.mutex.Lock()
	defer p.mutex.Unlock()

	msgId := p.maxMessageId + 1
	return p.store(msgId, callback(msgId))
}

func (p *MessagePartition) Store(msgId uint64, msg []byte) error {
	p.mutex.Lock()
	defer p.mutex.Unlock()

	return p.store(msgId, msg)
}

func (p *MessagePartition) store(msgId uint64, msg []byte) error {
	//if msgId != 1+p.maxMessageId {
	//	return fmt.Errorf("MessagePartition: Invalid message id for partition %v. Next id should be %v, but was %q",
	//		p.name, 1+p.maxMessageId, msgId)
	//}
	if msgId > p.appendLastId ||
		p.appendFile == nil ||
		p.indexFile == nil {

		if err := p.closeAppendFiles(); err != nil {
			return err
		}
		if err := p.createNextAppendFiles(msgId); err != nil {
			return err
		}
	}

	// write the message size and the message id: 32 bit and 64 bit, so 12 bytes
	sizeAndId := make([]byte, 12)
	binary.LittleEndian.PutUint32(sizeAndId, uint32(len(msg)))
	binary.LittleEndian.PutUint64(sizeAndId[4:], msgId)
	if _, err := p.appendFile.Write(sizeAndId); err != nil {
		return err
	}

	// write the message
	if _, err := p.appendFile.Write(msg); err != nil {
		return err
	}

	// write the index entry to the index file
	indexPosition := int64(uint64(INDEX_ENTRY_SIZE) * (msgId % MESSAGES_PER_FILE))
	messageOffset := p.appendFileWritePosition + uint64(len(sizeAndId))
	messageOffsetBuff := make([]byte, INDEX_ENTRY_SIZE)
	binary.LittleEndian.PutUint64(messageOffsetBuff, messageOffset)
	binary.LittleEndian.PutUint32(messageOffsetBuff[8:], uint32(len(msg)))

	if _, err := p.indexFile.WriteAt(messageOffsetBuff, indexPosition); err != nil {
		return err
	}

	p.appendFileWritePosition += uint64(len(sizeAndId) + len(msg))

	p.maxMessageId = msgId

	return nil
}

// Fetch fetches a set of messages
func (p *MessagePartition) Fetch(req FetchRequest) {
	log.WithField("req", req.StartId).Error("Fetching ")
	go func() {
		fetchList, err := p.calculateFetchList(req)
		if err != nil {
<<<<<<< HEAD
			log.WithField("err", err).Error("Error calculating list")
			req.ErrorCallback <- err
			return
		}

		log.WithField("fetchLIst", fetchList).Debug("FetchING ")
		req.StartCallback <- len(fetchList)
=======
			req.ErrorC <- err
			return
		}

		req.StartC <- len(fetchList)
>>>>>>> 6070e34f

		log.WithField("fetchLIst", fetchList).Debug("Fetch 2")
		err = p.fetchByFetchlist(fetchList, req.MessageC)
		if err != nil {
<<<<<<< HEAD
			log.WithField("err", err).Error("Error calculating list")
			req.ErrorCallback <- err
=======
			req.ErrorC <- err
>>>>>>> 6070e34f
			return
		}
		close(req.MessageC)
	}()
	//log.WithField("req", req.StartId).Error("End Fetch")
}

// fetchByFetchlist fetches the messages in the supplied fetchlist and sends them to the message-channel
func (p *MessagePartition) fetchByFetchlist(fetchList []fetchEntry, messageC chan MessageAndID) error {
	var fileId uint64
	var file *os.File
	var err error
	var lastMsgId uint64
	for _, f := range fetchList {
		if lastMsgId == 0 {
			lastMsgId = f.messageId - 1
		}
		lastMsgId = f.messageId

		log.WithFields(log.Fields{
			"lastMsgId":   lastMsgId,
			"f.messageId": f.messageId,
			"fileID":      f.fileId,
		}).Debug("fetchByFetchlist for ")

		// ensure, that we read from the correct file
		if file == nil || fileId != f.fileId {
			file, err = p.checkoutMessagefile(f.fileId)
			if err != nil {
				log.WithField("err", err).Error("Error checkoutMessagefile")
				return err
			}
			defer p.releaseMessagefile(f.fileId, file)
			fileId = f.fileId
		}

		msg := make([]byte, f.size, f.size)
		_, err = file.ReadAt(msg, f.offset)
		if err != nil {
			log.WithField("err", err).Error("Error ReadAt")
			return err
		}
		messageC <- MessageAndID{f.messageId, msg}
	}
	return nil
}

// calculateFetchList returns a list of fetchEntry records for all messages in the fetch request.
func (p *MessagePartition) calculateFetchList(req FetchRequest) ([]fetchEntry, error) {

	log.WithFields(log.Fields{
		"req": req,
	}).Debug("calculateFetchList ")
	if req.Direction == 0 {
		req.Direction = 1
	}
	nextId := req.StartID
	initialCap := req.Count
	if initialCap > defaultInitialCapacity {
		initialCap = defaultInitialCapacity
	}
	result := make([]fetchEntry, 0, initialCap)
	var file *os.File
	var fileId uint64

	log.WithFields(log.Fields{
		"nextId":     nextId,
		"initialCap": initialCap,
		"len_resutl": len(result),
		"reqCount":   req.Count,
	}).Debug("Fetch Before for")

	for len(result) < req.Count && nextId >= 0 {
		nextFileId := p.firstMessageIdForFile(nextId)

		log.WithFields(log.Fields{
			"nextId":     nextId,
			"nextFileId": nextFileId,
			"fileId":     fileId,
			"initialCap": initialCap,
		}).Debug("calculateFetchList FOR")

		// ensure, that we read from the correct file
		if file == nil || nextFileId != fileId {
			var err error
			file, err = p.checkoutIndexfile(nextFileId)
			if err != nil {
				if os.IsNotExist(err) {
					log.WithField("result", req).Error("IsNotExist")
					return result, nil
				}
				log.WithField("err", err).Error("checkoutIndexfile")
				return nil, err
			}
			defer p.releaseIndexfile(fileId, file)
			fileId = nextFileId
		}

		indexPosition := int64(uint64(INDEX_ENTRY_SIZE) * (nextId % MESSAGES_PER_FILE))

		msgOffset, msgSize, err := readIndexEntry(file, indexPosition)
		log.WithFields(log.Fields{
			"indexPosition": indexPosition,
			"msgOffset":     msgOffset,
			"msgSize":       msgSize,
			"err":           err,
		}).Debug("readIndexEntry")

		if err != nil {
			if err.Error() == "EOF" {
				return result, nil // we reached the end of the index
			}
			log.WithField("err", err).Error("EOF")
			return nil, err
		}

		if msgOffset != uint64(0) { // only append, if the message exists
			result = append(result, fetchEntry{
				messageId: nextId,
				fileId:    fileId,
				offset:    int64(msgOffset),
				size:      int(msgSize),
			})
		}

		nextId += uint64(req.Direction)
	}

	log.WithFields(log.Fields{
		"result": result,
	}).Debug("Exit result ")
	return result, nil
}

func readIndexEntry(file *os.File, indexPosition int64) (uint64, uint32, error) {
	msgOffsetBuff := make([]byte, INDEX_ENTRY_SIZE)
	if _, err := file.ReadAt(msgOffsetBuff, indexPosition); err != nil {
		return 0, 0, err
	}
	msgOffset := binary.LittleEndian.Uint64(msgOffsetBuff)
	msgSize := binary.LittleEndian.Uint32(msgOffsetBuff[8:])
	return msgOffset, msgSize, nil
}

// checkoutMessagefile returns a file handle to the message file with the supplied file id. The returned file handle may be shared for multiple go routines.
func (p *MessagePartition) checkoutMessagefile(fileId uint64) (*os.File, error) {
	return os.Open(p.filenameByMessageId(fileId))
}

// releaseMessagefile releases a message file handle
func (p *MessagePartition) releaseMessagefile(fileId uint64, file *os.File) {
	file.Close()
}

// checkoutIndexfile returns a file handle to the index file with the supplied file id. The returned file handle may be shared for multiple go routines.
func (p *MessagePartition) checkoutIndexfile(fileId uint64) (*os.File, error) {
	return os.Open(p.indexFilenameByMessageId(fileId))
}

// releaseIndexfile releases an index file handle
func (p *MessagePartition) releaseIndexfile(fileId uint64, file *os.File) {
	file.Close()
}

func (p *MessagePartition) firstMessageIdForFile(messageId uint64) uint64 {
	return messageId - messageId%MESSAGES_PER_FILE
}

func (p *MessagePartition) filenameByMessageId(messageId uint64) string {
	return filepath.Join(p.basedir, fmt.Sprintf("%s-%020d.msg", p.name, messageId))
}

func (p *MessagePartition) indexFilenameByMessageId(messageId uint64) string {
	return filepath.Join(p.basedir, fmt.Sprintf("%s-%020d.idx", p.name, messageId))
}<|MERGE_RESOLUTION|>--- conflicted
+++ resolved
@@ -3,13 +3,14 @@
 import (
 	"encoding/binary"
 	"fmt"
-	log "github.com/Sirupsen/logrus"
 	"io/ioutil"
 	"os"
 	"path/filepath"
 	"strconv"
 	"strings"
 	"sync"
+
+	log "github.com/Sirupsen/logrus"
 )
 
 var (
@@ -254,35 +255,18 @@
 
 // Fetch fetches a set of messages
 func (p *MessagePartition) Fetch(req FetchRequest) {
-	log.WithField("req", req.StartId).Error("Fetching ")
 	go func() {
 		fetchList, err := p.calculateFetchList(req)
 		if err != nil {
-<<<<<<< HEAD
-			log.WithField("err", err).Error("Error calculating list")
-			req.ErrorCallback <- err
-			return
-		}
-
-		log.WithField("fetchLIst", fetchList).Debug("FetchING ")
-		req.StartCallback <- len(fetchList)
-=======
 			req.ErrorC <- err
 			return
 		}
 
 		req.StartC <- len(fetchList)
->>>>>>> 6070e34f
-
-		log.WithField("fetchLIst", fetchList).Debug("Fetch 2")
+
 		err = p.fetchByFetchlist(fetchList, req.MessageC)
 		if err != nil {
-<<<<<<< HEAD
-			log.WithField("err", err).Error("Error calculating list")
-			req.ErrorCallback <- err
-=======
 			req.ErrorC <- err
->>>>>>> 6070e34f
 			return
 		}
 		close(req.MessageC)
