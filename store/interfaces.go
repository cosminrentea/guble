package store

// MessageStore is an interface for a persistence backend storing topics.
type MessageStore interface {

	// Store a message within a partition.
	// The message id must be equal to MaxMessageId +1.
	// So the caller has to maintain the consistence between
	// fetching an id and storing the message.
	Store(partition string, msgID uint64, msg []byte) error

<<<<<<< HEAD
=======
	// StoreTx retrieves the next available id and stores the message in one atomic transaction
	StoreTx(partition string,
		callback func(msgID uint64) (msg []byte)) error

>>>>>>> 4a3bda6b
	// Fetch fetches a set of messages.
	// The results, as well as errors are communicated asynchronously using
	// the channels, supplied by the FetchRequest.
	Fetch(FetchRequest)

	// MaxMessageId returns the highest message id for a particular partition
	MaxMessageID(partition string) (uint64, error)

	// DoInTx executes the supplied function within the locking context of the message partition.
	// This ensures, that wile the code is executed, no change to the supplied maxMessageId can occur.
	// The error result if the fnToExecute or an error while locking will be returned by DoInTx.
	DoInTx(partition string, fnToExecute func(maxMessageId uint64) error) error
<<<<<<< HEAD

	// GenerateNextMsgId generates a new message ID based on a timestamp in a strictly monotonically order
	GenerateNextMsgId(msgPathPartition string, nodeID int) (uint64,int64, error)

	//Check if the current messageStore is having enough space to save on Disk
	Check() error
=======
>>>>>>> 4a3bda6b
}

type MessageAndID struct {
	ID      uint64
	Message []byte
}

// FetchRequest is used for fetching messages in a MessageStore.
type FetchRequest struct {

	// Partition is the Store name to search for messages
	Partition string

<<<<<<< HEAD
	// StartId is the message sequence id to start
	StartID   uint64

	//EndId is the message sequence id to finish. If0  will not be used.
	EndID     uint64
=======
	// StartID is the message sequence id to start
	StartID uint64
>>>>>>> 4a3bda6b

	// Direction has 3 possible values:
	// Direction == 0: Only the Message with StartId
	// Direction == 1: Fetch also the next Count Messages with a higher MessageId
	// Direction == -1: Fetch also the next Count Messages with a lower MessageId
	Direction int

	// Count is the maximum number of messages to return
	Count     int

	// Prefix is the message prefix to filter
	Prefix    []byte

	// MessageC is the channel to send the message back to the receiver
<<<<<<< HEAD
	MessageC  chan MessageAndId
=======
	MessageC chan MessageAndID
>>>>>>> 4a3bda6b

	// ErrorCallback is a Callback if an error occurs
	ErrorC chan error

	// Through the start callback, the total number or result
	// is returned, before sending the first message.
	// The Fetch() methods blocks on putting the number to the start callback.
	StartC chan int
}

// KVStore is an interface for a persistence backend, storing key-value pairs.
type KVStore interface {

	// Put stores an entry in the key-value store
	Put(schema, key string, value []byte) error

	// Get fetches one entry
	Get(schema, key string) (value []byte, exist bool, err error)

	// Delete an entry
	Delete(schema, key string) error

	// Iterate iterates over all entries in the key value store.
	// The result will be sent to the channel, which is closed after the last entry.
	// For simplicity, the return type is an string array with key, value.
	// If you have binary values, you can safely cast back to []byte.
	Iterate(schema, keyPrefix string) (entries chan [2]string)

	// IterateKeys iterates over all keys in the key value store.
	// The keys will be sent to the channel, which is closed after the last entry.
	IterateKeys(schema, keyPrefix string) (keys chan string)
}<|MERGE_RESOLUTION|>--- conflicted
+++ resolved
@@ -9,13 +9,6 @@
 	// fetching an id and storing the message.
 	Store(partition string, msgID uint64, msg []byte) error
 
-<<<<<<< HEAD
-=======
-	// StoreTx retrieves the next available id and stores the message in one atomic transaction
-	StoreTx(partition string,
-		callback func(msgID uint64) (msg []byte)) error
-
->>>>>>> 4a3bda6b
 	// Fetch fetches a set of messages.
 	// The results, as well as errors are communicated asynchronously using
 	// the channels, supplied by the FetchRequest.
@@ -28,15 +21,12 @@
 	// This ensures, that wile the code is executed, no change to the supplied maxMessageId can occur.
 	// The error result if the fnToExecute or an error while locking will be returned by DoInTx.
 	DoInTx(partition string, fnToExecute func(maxMessageId uint64) error) error
-<<<<<<< HEAD
 
 	// GenerateNextMsgId generates a new message ID based on a timestamp in a strictly monotonically order
-	GenerateNextMsgId(msgPathPartition string, nodeID int) (uint64,int64, error)
+	GenerateNextMsgId(msgPathPartition string, nodeID int) (uint64, int64, error)
 
 	//Check if the current messageStore is having enough space to save on Disk
 	Check() error
-=======
->>>>>>> 4a3bda6b
 }
 
 type MessageAndID struct {
@@ -50,16 +40,11 @@
 	// Partition is the Store name to search for messages
 	Partition string
 
-<<<<<<< HEAD
 	// StartId is the message sequence id to start
-	StartID   uint64
+	StartID uint64
 
 	//EndId is the message sequence id to finish. If0  will not be used.
-	EndID     uint64
-=======
-	// StartID is the message sequence id to start
-	StartID uint64
->>>>>>> 4a3bda6b
+	EndID uint64
 
 	// Direction has 3 possible values:
 	// Direction == 0: Only the Message with StartId
@@ -68,17 +53,13 @@
 	Direction int
 
 	// Count is the maximum number of messages to return
-	Count     int
+	Count int
 
 	// Prefix is the message prefix to filter
-	Prefix    []byte
+	Prefix []byte
 
 	// MessageC is the channel to send the message back to the receiver
-<<<<<<< HEAD
-	MessageC  chan MessageAndId
-=======
 	MessageC chan MessageAndID
->>>>>>> 4a3bda6b
 
 	// ErrorCallback is a Callback if an error occurs
 	ErrorC chan error
