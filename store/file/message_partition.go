--- conflicted
+++ resolved
@@ -435,42 +435,6 @@
 	})
 }
 
-<<<<<<< HEAD
-=======
-func retrieveFromList(l *IndexList, req *store.FetchRequest) *IndexList {
-	potentialEntries := newList(0)
-	found, pos, lastPos, _ := l.Search(req.StartID)
-	currentPos := lastPos
-	if found == true {
-		currentPos = pos
-	}
-
-	for potentialEntries.Len() < req.Count && currentPos >= 0 && currentPos < l.Len() {
-		elem := l.Get(currentPos)
-		logger.WithFields(log.Fields{
-			"elem":       *elem,
-			"currentPos": currentPos,
-			"req":        *req,
-		}).Debug("Elem in retrieve")
-
-		if elem == nil {
-			logger.WithFields(log.Fields{
-				"pos":                  currentPos,
-				"l.Len":                l.Len(),
-				"potentialEntries.len": potentialEntries.Len(),
-				"startID":              req.StartID,
-				"count":                req.Count,
-			}).Error("Error in retrieving from list.Got nil entry")
-			break
-		}
-
-		potentialEntries.Insert(elem)
-		currentPos += req.Direction
-	}
-	return potentialEntries
-}
-
->>>>>>> 185b2436
 // calculateFetchList returns a list of fetchEntry records for all messages in the fetch request.
 func (p *MessagePartition) calculateFetchList(req *store.FetchRequest) (*IndexList, error) {
 	if req.Direction == 0 {
