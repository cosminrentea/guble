--- conflicted
+++ resolved
@@ -68,13 +68,8 @@
 * Authentication and access management
 * Clean shutdown
 * Improve logging (Maybe use of https://github.com/Sirupsen/logrus)
-<<<<<<< HEAD
 * ~~Rename package "guble" to "protocol" or "gublep"~~
-* Change time from ISO 8601 to unix timestamp
-=======
-* Rename package "guble" to "protocol" or "gublep"
 * ~~Change time from ISO 8601 to unix timestamp~~
->>>>>>> 1b7e8b5b
 * Remove `userId` from route
 
 ## Roadmap Release 0.3
